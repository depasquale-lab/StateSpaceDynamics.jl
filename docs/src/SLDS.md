# What is a Switching Linear Dynamical System?

```@meta
CollapsedDocStrings = true
```

A **Switching Linear Dynamical System (SLDS)** is a powerful probabilistic model that combines the temporal structure of linear dynamical systems with the discrete switching behavior of Hidden Markov Models. SLDS can model complex time series data that exhibits multiple dynamical regimes, where the system can switch between different linear dynamics over time.

An SLDS extends the standard Linear Dynamical System (LDS) by introducing a discrete latent state that determines which linear dynamics are active at each time step. This makes SLDS particularly suitable for modeling systems with:

- **Multiple operational modes** (e.g., different flight phases of an aircraft)
- **Regime changes** (e.g., economic cycles, behavioral states)
- **Non-stationary dynamics** where linear dynamics change over time
- **Hybrid systems** combining discrete and continuous states

```@docs
SwitchingLinearDynamicalSystem
```

## Mathematical Formulation

An SLDS with ``K`` discrete states is defined by the following generative model:

```math
\begin{align*}
    z_1 &\sim \text{Cat}(\pi_k) \\
    x_1 &\sim \mathcal{N}(\mu_{0}, P_{0}) \\
    z_t &\mid z_{t-1} \sim \text{Cat}(A_{z_{t-1}, :}) \\
    x_t &\mid x_{t-1}, z_t \sim \mathcal{N}(F_{z_t} x_{t-1}, Q_{z_t}) \\
    y_t &\mid x_t, z_t \sim \mathcal{N}(C_{z_t} x_t, R_{z_t})
\end{align*}
```

Where:

- ``z_t ∈ {1, 2, …, K}`` is the **discrete switching state** at time ``t``
- ``x_t ∈ ℝᴰ`` is the **continuous latent state** at time ``t``
- ``y_t ∈ ℝᴾ`` is the **observed data** at time ``t``
- ``π_k`` is the **initial discrete state distribution**
- ``A`` is the **discrete state transition matrix**
- ``F_{z_t}`` is the **state-dependent dynamics matrix** for discrete state ``z_t``
- ``Q_{z_t}`` is the **state-dependent process noise covariance** for discrete state ``z_t``
- ``C_{z_t}`` is the **state-dependent observation matrix** for discrete state ``z_t``
- ``R_{z_t}`` is the **state-dependent observation noise covariance** for discrete state ``z_t``

## Implementation Structure

In `StateSpaceDynamics.jl`, an SLDS is represented as:

```julia
mutable struct SLDS{
    T<:Real,
    S<:AbstractStateModel,
    O<:AbstractObservationModel,
    TM<:AbstractMatrix{T},
    ISV<:AbstractVector{T},
} <: AbstractHMM
    A::TM # Transition matrix
    πₖ::ISV # Initial state distribution
    LDSs::Vector{LinearDynamicalSystem{T,S,O}} # Vector of LDS models
end
```

Each mode in the `LDSs` vector contains its own `LinearDynamicalSystem` with:

<<<<<<< HEAD
- **State model**: Defines the continuous latent dynamics ``F_k``, ``Q_k``
- **Observation model**: Defines the emission process ``C_k``, ``R_k``
=======
- **State model**: Defines the continuous latent dynamics $F_k$, $Q_k$
- **Observation model**: Defines the emission process. Currently supports Gaussian and Poisson emission models.
>>>>>>> 974efeb9

## Sampling from SLDS

You can generate synthetic data from an SLDS to test algorithms or create simulated datasets:

```@docs
rand(rng::AbstractRNG, slds::SwitchingLinearDynamicalSystem, T::Int)
```

The sampling process follows the generative model:

1. **Initialize**: Sample initial discrete state from ``\pi_k`` and initial continuous state
2. **For each time step**:
   - Sample next discrete state based on current state and transition matrix ``A``
   - Sample continuous state using the dynamics of the current discrete state
   - Generate observation using the observation model of the current discrete state

## Learning in SLDS: Variational Laplace EM (vLEM)

`StateSpaceDynamics.jl` implements a **Variational Laplace Expectation-Maximization (vLEM)** algorithm for parameter estimation in SLDS. This approach efficiently handles the challenging interaction between discrete and continuous latent variables through a structured variational approximation.

```@docs
fit!(slds::AbstractHMM, y::AbstractMatrix{T}; max_iter::Int=1000, tol::Real=1e-3) where {T<:Real}
```

## The vLEM Algorithm

The vLEM algorithm maximizes the **Evidence Lower Bound (ELBO)** instead of the intractable marginal likelihood. The key insight is to use a structured variational approximation that factorizes as:

```math
q(z_{1:T}, x_{1:T}) = q(z_{1:T}) \prod_{k=1}^K q(x_{1:T} | z_{1:T} = k)^{\mathbb{I}[z_{1:T} = k]}
```

This factorization allows efficient inference by alternating between updating discrete and continuous posteriors.

### Variational Laplace Expectation Step

<<<<<<< HEAD
**1. Update continuous state posteriors (``q(z_{1:T})``):**
For each discrete state ``k``, run weighted Kalman smoothing:
=======
**0. Initialization:**
Initialize with uniform discrete state posteriors and perform an initial smoothing pass using provided parameter values. This establishes the starting point for iterative refinement.

**1. Update Continuous State Posterior ($q(x_{1:T} | z_{1:T})$):**
For each discrete state sequence $k$, run Kalman smoothing weighted by the current discrete posterior:
>>>>>>> 974efeb9

```math
q(x_{1:T} \mid z_{1:T} = k) = \prod_{t=1}^T \mathcal{N}(x_t; \hat{x}_{t|T}^{(k)}, P_{t|T}^{(k)})
```

<<<<<<< HEAD
**2. Update discrete state posteriors (``q(s_{1:T})``):**
Run forward-backward algorithm with observation likelihoods computed from current continuous posteriors:
=======
To handle expectations efficiently, we use a single Monte Carlo sample from this posterior for subsequent computations.

**2. Update Discrete State Posterior ($q(z_{1:T})$):**
Run forward-backward algorithm with modified observation likelihoods that incorporate the current continuous posterior:
>>>>>>> 974efeb9

```math
\tilde{p}(y_t | z_t = k) = \int p(y_t | x_t, z_t = k) q(x_t | z_t = k) dx_t
```

This yields the discrete posterior marginals:
```math
q(z_t = k) = \gamma_t(k) = p(z_t = k \mid y_{1:T}, q(x_{1:T}))
```

### Maximization Step

The M-step updates all parameters using expectations from the E-step:

**Discrete State Parameters:**

- Initial distribution: $\pi_k^{(\text{new})} = \gamma_1(k)$
- Transition matrix: $A_{ij}^{(\text{new})} = \frac{\sum_{t=1}^{T-1} \xi_{t,t+1}(i,j)}{\sum_{t=1}^{T-1} \gamma_t(i)}$

where $\xi_{t,t+1}(i,j) = p(z_t = i, z_{t+1} = j | y_{1:T})$ are the two-slice marginals.

<<<<<<< HEAD
- Initial distribution: ``\pi_k^{(new)} = \gamma_1(k)``
- Transition matrix: ``A_{ij}^{(new)} = \frac{\sum_{t=1}^{T-1} \xi_{t,t+1}(i,j)}{\sum_{t=1}^{T-1} \gamma_t(i)}``

**Continuous state parameters for each mode ``k``:**
=======
**Continuous State Parameters for each mode $k$:**

Using weighted sufficient statistics from the smoothed posteriors:
>>>>>>> 974efeb9

- Dynamics matrix: $F_k^{(\text{new})}$ from weighted least squares
- Process covariance: $Q_k^{(\text{new})}$ from weighted innovation covariance
- Observation matrix: $C_k^{(\text{new})}$ from weighted observation regression
- Observation covariance: $R_k^{(\text{new})}$ from weighted observation residuals
- Initial parameters: $\mu_0^{(k)}, P_0^{(k)}$ from weighted initial state statistics

<<<<<<< HEAD
- Dynamics matrix: ``F_k^{(new)}`` from weighted regression
- Process covariance: ``Q_k^{(new)}`` from weighted residuals
- Observation matrix: ``C_k^{(new)}`` from weighted regression
- Initial state parameters: ``\mu_0^{(k)}, P_0^{(k)}``
=======
The weights are given by the discrete posterior probabilities $\gamma_t(k)$.
>>>>>>> 974efeb9

## Evidence Lower Bound (ELBO)

The ELBO decomposes into discrete and continuous components:

```math
\mathcal{L}(q) = \underbrace{\mathbb{E}_{q(z_{1:T})}[\log p(z_{1:T})] - \mathbb{E}_{q(z_{1:T})}[\log q(z_{1:T})]}_{\text{Discrete HMM entropy}} + \sum_{k=1}^K \gamma_t(k) \underbrace{\left( \mathbb{E}_{q(x_{1:T}|k)}[\log p(y_{1:T}, x_{1:T} | z_{1:T}=k)] + H[q(x_{1:T}|k)] \right)}_{\text{Weighted LDS contribution for mode } k}
```

## References

For theoretical foundations and algorithmic details:

- **"A general recurrent state space framework for modeling neural dynamics during decision-making"** by **David Zoltowski, Jonathon Pillow, and Scott Linderman** (2020)
- **"Variational Learning for Switching State-Space Models"** by **Zoubin Ghahramani and Geoffrey Hinton** (1998)
- **"Probabilistic Machine Learning: Advanced Topics, Chapter 29"** by **Kevin Murphy**
- **"A Unifying Review of Linear Gaussian Models"** by **Sam Roweis and Zoubin Ghahramani**<|MERGE_RESOLUTION|>--- conflicted
+++ resolved
@@ -19,7 +19,7 @@
 
 ## Mathematical Formulation
 
-An SLDS with ``K`` discrete states is defined by the following generative model:
+An SLDS with $K$ discrete states is defined by the following generative model:
 
 ```math
 \begin{align*}
@@ -63,13 +63,8 @@
 
 Each mode in the `LDSs` vector contains its own `LinearDynamicalSystem` with:
 
-<<<<<<< HEAD
-- **State model**: Defines the continuous latent dynamics ``F_k``, ``Q_k``
-- **Observation model**: Defines the emission process ``C_k``, ``R_k``
-=======
 - **State model**: Defines the continuous latent dynamics $F_k$, $Q_k$
 - **Observation model**: Defines the emission process. Currently supports Gaussian and Poisson emission models.
->>>>>>> 974efeb9
 
 ## Sampling from SLDS
 
@@ -81,9 +76,9 @@
 
 The sampling process follows the generative model:
 
-1. **Initialize**: Sample initial discrete state from ``\pi_k`` and initial continuous state
+1. **Initialize**: Sample initial discrete state from $\pi_k$ and initial continuous state
 2. **For each time step**:
-   - Sample next discrete state based on current state and transition matrix ``A``
+   - Sample next discrete state based on current state and transition matrix $A$
    - Sample continuous state using the dynamics of the current discrete state
    - Generate observation using the observation model of the current discrete state
 
@@ -107,30 +102,20 @@
 
 ### Variational Laplace Expectation Step
 
-<<<<<<< HEAD
-**1. Update continuous state posteriors (``q(z_{1:T})``):**
-For each discrete state ``k``, run weighted Kalman smoothing:
-=======
 **0. Initialization:**
 Initialize with uniform discrete state posteriors and perform an initial smoothing pass using provided parameter values. This establishes the starting point for iterative refinement.
 
 **1. Update Continuous State Posterior ($q(x_{1:T} | z_{1:T})$):**
 For each discrete state sequence $k$, run Kalman smoothing weighted by the current discrete posterior:
->>>>>>> 974efeb9
 
 ```math
 q(x_{1:T} \mid z_{1:T} = k) = \prod_{t=1}^T \mathcal{N}(x_t; \hat{x}_{t|T}^{(k)}, P_{t|T}^{(k)})
 ```
 
-<<<<<<< HEAD
-**2. Update discrete state posteriors (``q(s_{1:T})``):**
-Run forward-backward algorithm with observation likelihoods computed from current continuous posteriors:
-=======
 To handle expectations efficiently, we use a single Monte Carlo sample from this posterior for subsequent computations.
 
 **2. Update Discrete State Posterior ($q(z_{1:T})$):**
 Run forward-backward algorithm with modified observation likelihoods that incorporate the current continuous posterior:
->>>>>>> 974efeb9
 
 ```math
 \tilde{p}(y_t | z_t = k) = \int p(y_t | x_t, z_t = k) q(x_t | z_t = k) dx_t
@@ -152,16 +137,9 @@
 
 where $\xi_{t,t+1}(i,j) = p(z_t = i, z_{t+1} = j | y_{1:T})$ are the two-slice marginals.
 
-<<<<<<< HEAD
-- Initial distribution: ``\pi_k^{(new)} = \gamma_1(k)``
-- Transition matrix: ``A_{ij}^{(new)} = \frac{\sum_{t=1}^{T-1} \xi_{t,t+1}(i,j)}{\sum_{t=1}^{T-1} \gamma_t(i)}``
-
-**Continuous state parameters for each mode ``k``:**
-=======
 **Continuous State Parameters for each mode $k$:**
 
 Using weighted sufficient statistics from the smoothed posteriors:
->>>>>>> 974efeb9
 
 - Dynamics matrix: $F_k^{(\text{new})}$ from weighted least squares
 - Process covariance: $Q_k^{(\text{new})}$ from weighted innovation covariance
@@ -169,14 +147,7 @@
 - Observation covariance: $R_k^{(\text{new})}$ from weighted observation residuals
 - Initial parameters: $\mu_0^{(k)}, P_0^{(k)}$ from weighted initial state statistics
 
-<<<<<<< HEAD
-- Dynamics matrix: ``F_k^{(new)}`` from weighted regression
-- Process covariance: ``Q_k^{(new)}`` from weighted residuals
-- Observation matrix: ``C_k^{(new)}`` from weighted regression
-- Initial state parameters: ``\mu_0^{(k)}, P_0^{(k)}``
-=======
 The weights are given by the discrete posterior probabilities $\gamma_t(k)$.
->>>>>>> 974efeb9
 
 ## Evidence Lower Bound (ELBO)
 
