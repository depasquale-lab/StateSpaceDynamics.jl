# StateSpaceDynamics.jl: A Julia package for probabilistic state space models (SSMs)

[![StateSpaceDynamics-CI](https://github.com/rsenne/ssm_julia/actions/workflows/run_tests.yaml/badge.svg)](https://github.com/rsenne/ssm_julia/actions/workflows/run_tests.yaml)
[![codecov](https://codecov.io/github/depasquale-lab/StateSpaceDynamics.jl/graph/badge.svg?token=EQ6B9RJBQ8)](https://codecov.io/github/depasquale-lab/StateSpaceDynamics.jl)
[![Aqua QA](https://raw.githubusercontent.com/JuliaTesting/Aqua.jl/master/badge.svg)](https://github.com/JuliaTesting/Aqua.jl)
[![JET](https://img.shields.io/badge/%F0%9F%9B%A9%EF%B8%8F_tested_with-JET.jl-233f9a)](https://github.com/aviatesk/JET.jl)
[![Code Style: Blue](https://img.shields.io/badge/code%20style-blue-4495d1.svg)](https://github.com/JuliaDiff/BlueStyle)
[![](https://img.shields.io/badge/docs-dev-blue.svg)](https://depasquale-lab.github.io/StateSpaceDynamics.jl/dev/)
[![](https://img.shields.io/badge/docs-stable-blue.svg)](https://depasquale-lab.github.io/StateSpaceDynamics.jl/stable)
[![status](https://joss.theoj.org/papers/0bcb7b5a500055bb4f9fc5aec65c177b/status.svg)](https://joss.theoj.org/papers/0bcb7b5a500055bb4f9fc5aec65c177b)
[![DOI](https://zenodo.org/badge/DOI/10.5281/zenodo.15668421.svg)](https://doi.org/10.5281/zenodo.15668421)

## Description

StateSpaceDynamics.jl is a comprehensive and self-contained Julia package for working with probabilistic state space models (SSMs). It implements a wide range of state-space models, taking inspiration from  [SSM](https://github.com/lindermanlab/ssm) and the [Dynamax](https://probml.github.io/dynamax/) packages written in Python by the Linderman Lab. This package is designed to be fast, flexible, and all-encompassing, leveraging Julia's speed and expressiveness to provide researchers and data scientists with a powerful toolkit for state-space modeling.

This package is geared towards applications in neuroscience, so the models incorporate a certain neuroscience flavor (e.g., many of our models are trialized as common in experimental paradigms). However, the models are general enough to be used in other fields such as finance, robotics, and many other domains involving sequential data analysis.

We are continuously working to expand our model offerings. If you have suggestions for additional models or features, please open an issue on our GitHub repository.

## Installation

You can install StateSpaceDynamics.jl using Julia's package manager. From the Julia REPL, type `]` to enter the Pkg REPL mode and run:

```julia
pkg> add StateSpaceDynamics
```

## Usage

StateSpaceDynamics.jl is designed to be user friendly with intuitive syntax. Below is an example of how to fit a Poisson Linear Dynamical System (PLDS) to data.

```julia
using StateSpaceDynamics
using LinearAlgebra
using StableRNGs

# Set seed for reproducibility
rng = StableRNG(1234);

# create a toy system
# initial conditions
x0 = [1.0, -1.0] # initial state
P0 = Matrix(Diagonal([0.1, 0.1])) # initial state covariance

# state model parameters
A = 0.95 * [cos(0.1) -sin(0.1); sin(0.1) cos(0.1)] # transition matrix
Q = Matrix(Diagonal([0.01, 0.01])) # process noise

# observation model parameters
C = [1.2 1.2; 1.2 1.2; 1.2 1.2] # observation matrix
log_d = log.([0.1, 0.1, 0.1]) # log of the natural parameters of the Poisson distribution

# generate data
tsteps = 100
trials = 10

gaussian_state_model = GaussianStateModel(;A=A, Q=Q, P0=P0, x0=x0)
poisson_obs_model = PoissonObservationModel(;C=C, log_d=log_d)

plds_true = LinearDynamicalSystem(;state_model=gaussian_state_model, 
                                   obs_model=poisson_obs_model, 
                                   latent_dim=2, obs_dim=3, fit_bool=fill(true, 6))

latents, observations = rand(rng, plds_true; tsteps=tsteps, ntrials=trials)

# fit the data to a new naive model
A_init = random_rotation_matrix(2, rng)
Q_init = Matrix(0.1 * I(2))
P0_init = Matrix(0.1 * I(2))
x0_init = zeros(2)

C_init = rand(3, 2)
log_d_init = zeros(3)

plds_true = LinearDynamicalSystem(;state_model=GaussianStateModel(;A=A_init, Q=Q_init, P0=P0_init, x0=x0_init), obs_model=PoissonObservationModel(;C=C_init, log_d=log_d_init), latent_dim=2, obs_dim=3, fit_bool=fill(true, 6))
fit!(plds_true, observations; max_iter=15, tol=1e-3)
```

## Inference

For inference in non-conjugate LDS models (e.g., PoissonLDS), StateSpaceDynamics.jl uses the **Laplace approximation** to estimate the posterior distribution over latent states.

This procedure begins by maximizing the joint log-probability of the latent states and observations (i.e., the complete-data log-likelihood) to obtain a **maximum a posteriori (MAP)** estimate of the latent trajectory. We then approximate the posterior distribution with a Gaussian centered at this MAP estimate, where the covariance is derived from the inverse Hessian of the negative log-joint evaluated at the mode.

This approximation allows us to perform tractable, efficient inference in otherwise intractable models while still capturing uncertainty about the latent states. In the case of Gaussian observations and latents, this is equivalent to the canonical RTS smoothing algorithm.

## Community Guidelines

- Maintain professional, respectful discourse
- Stay focused on `StateSpaceDynamics.jl` development and usage
- Provide reproducible examples for bug reports and feature requests
- Search existing issues before posting

Help us maintain a welcoming environment for researchers and developers.

## Available Models

- [x] Mixture Models
  - [x] Gaussian Mixture Models
  - [x] Poisson Mixture Models
  - [ ] Binomial Mixture Models
  - [ ] Negative Binomial Mixture Models
  - [ ] Student's t Mixture Models
- [x] Hidden Markov Models
  - [x] Gaussian HMMs
  - [ ] Poisson HMMs
  - [ ] Binomial HMMs
  - [ ] Negative Binomial HMMs
  - [x] Autoregressive HMMs (ARHMM)
- [x] Linear Dynamical Systems
  - [x] Gaussian Linear Dynamical Systems (Kalman Filter)
  - [x] Poisson Linear Dynamical Systems (PLDS)
  - [ ] PFLDS
  - [x] Switching Linear Dynamical Systems (SLDS)
  - [ ] Recurrent Switching Linear Dynamical Systems (rSLDS)
- [x] Generalized Linear Models (Not state space models but needed for HMM-GLMs)
  - [x] Gaussian GLMs
  - [x] Poisson GLMs
  - [x] Binomial GLMs
  - [ ] Negative Binomial GLMs
- [x] HMM-GLM's
  - [x] Gaussian HMM-GLMs
  - [x] Poisson HMM-GLMs
  - [x] Bernoulli HMM-GLMs
  - [ ] Negative Binomial HMM-GLMs
  - [ ] Multinomial HMM-GLMs

## Related Packages

- [HiddenMarkovModels.jl](https://github.com/maxmouchet/HiddenMarkovModels.jl): A Julia package for Hidden Markov Models. We recommend this package if you are exclusively interested in HMMs. We plan to integrate with this package in the future.

- [StateSpaceLearning.jl](https://github.com/LAMPSPUC/StateSpaceLearning.jl) : A Julia package for time series analysis using state space models.

- [ssm](https://github.com/lindermanlab/ssm) : A python package for state space models.

<<<<<<< HEAD
## Contributing
If you would like to contribute, report a bug, request a new feature, or simply give feedback, please feel free to [open an issue](https://github.com/depasquale-lab/StateSpaceDynamics.jl/issues) and we will get back to you in a timely manner.
=======
- [dynamax](https://github.com/probml/dynamax): A python package built on JAX for state space modelling (supercedes ssm).
>>>>>>> 39005455

## References

1. Bishop, C. M. (2006). Pattern recognition and machine learning. Springer.

2. Murphy, K. P. (2012). Machine learning: a probabilistic perspective. MIT press.

3. Sarrka S., Svensson, L. (2023). Bayesian Filtering and Smoothing. Cambridge University Press.

4. Paninski, L. et al. (2010). A new look at state-space models for neural data. Journal of computational neuroscience, 29(1-2), 107-126.

5. Macke, J. H. et al. (2011). Empirical models of spiking in neural populations. Advances in neural information processing systems, 24, 1350-1358.<|MERGE_RESOLUTION|>--- conflicted
+++ resolved
@@ -134,12 +134,10 @@
 
 - [ssm](https://github.com/lindermanlab/ssm) : A python package for state space models.
 
-<<<<<<< HEAD
+- [dynamax](https://github.com/probml/dynamax): A python package built on JAX for state space modelling (supercedes ssm).
+
 ## Contributing
 If you would like to contribute, report a bug, request a new feature, or simply give feedback, please feel free to [open an issue](https://github.com/depasquale-lab/StateSpaceDynamics.jl/issues) and we will get back to you in a timely manner.
-=======
-- [dynamax](https://github.com/probml/dynamax): A python package built on JAX for state space modelling (supercedes ssm).
->>>>>>> 39005455
 
 ## References
 
