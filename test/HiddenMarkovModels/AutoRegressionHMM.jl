function test_ARHMM_sampling()
    # Create Emission Models
    emission_1 = GaussianRegressionEmission(input_dim=2, output_dim=1, include_intercept=false, β=reshape([3.0, 2.0], :, 1), Σ=[1.0;;], λ=0.0)

    # Create Switching Regression Model
    A = [1.0;;]
    πₖ = [1.0]

    true_model = HiddenMarkovModel(K=1, A=A, πₖ=πₖ, B=[emission_1])

    # Sample from the model
    n = 2
    Φ = randn(2, n)
<<<<<<< HEAD
    true_labels, data = rand(true_model, Φ, n=n)
    
    order=1
=======
    true_labels, data = StateSpaceDynamics.sample(true_model, Φ, n=n)

    # Create autoregressive HMM and sample from it -> one growing, one shrinking
    order = 1
>>>>>>> c1f19f3b
    output_dim = 2
    AR_emission_1 = AutoRegressionEmission(output_dim=output_dim, order=1, include_intercept=false, β=[0.8 -0.6; 0.6 0.8], Σ=[0.001 0.0; 0.0 0.001], λ=0.0);
    AR_emission_2 = AutoRegressionEmission(output_dim=output_dim, order=1, include_intercept=false, β=[0.0 -1.0; 1.0 0.0], Σ=[0.001 0.0; 0.0 0.001], λ=0.0);

    A = [0.9 0.1; 0.2 0.8]
    πₖ = [0.9; 0.1]

    # Create the autoregressive model and plug in emission models
    true_model = HiddenMarkovModel(K=2, A=A, πₖ=πₖ, B=[AR_emission_1, AR_emission_2]);

    # Sample from the AR HMM using its own emission models and a starting point
    num_points = 1000

    Y = StateSpaceDynamics.construct_AR_feature_matrix(data, order, false)
    X = copy(Y[:, end])
    X = reshape(Y[:, end], 2, 1)
    AR_labels, AR_data = rand(true_model, X, n=num_points, autoregressive=true)

    @test size(AR_data, 2) == num_points
    @test size(AR_data, 1) == output_dim
end

function test_ARHMM_fit()
    # Create Emission Models
    emission_1 = GaussianRegressionEmission(input_dim=2, output_dim=1, include_intercept=false, β=reshape([3.0, 2.0], :, 1), Σ=[1.0;;], λ=0.0)

    # Create Switching Regression Model
    A = [1.0;;]
    πₖ = [1.0]

    true_model = HiddenMarkovModel(K=1, A=A, πₖ=πₖ, B=[emission_1])

    # Sample from the model
    n = 2
    Φ = randn(2, n)
<<<<<<< HEAD
    true_labels, data = rand(true_model, Φ, n=n)
    
    """
    Construct true AR HMM
    """
    # Create autoregressive emission models
    AR_emission_1 = AutoRegressionEmission(output_dim=2, order=1, include_intercept=false, β=[0.8 -0.6; 0.6 0.8])
    AR_emission_2 = AutoRegressionEmission(output_dim=2, order=1, include_intercept=false, β=[0.0 -1.0; 1.0 0.0])
    
=======
    true_labels, data = StateSpaceDynamics.sample(true_model, Φ, n=n)

    # Create autoregressive HMM and sample from it -> one growing, one shrinking
    order = 1
    output_dim = 2
    AR_emission_1 = AutoRegressionEmission(output_dim=output_dim, order=1, include_intercept=false, β=[0.8 -0.6; 0.6 0.8], Σ=[0.001 0.0; 0.0 0.001], λ=0.0);
    AR_emission_2 = AutoRegressionEmission(output_dim=output_dim, order=1, include_intercept=false, β=[0.0 -1.0; 1.0 0.0], Σ=[0.001 0.0; 0.0 0.001], λ=0.0);

    A = [0.9 0.1; 0.2 0.8]
    πₖ = [0.9; 0.1]

>>>>>>> c1f19f3b
    # Create the autoregressive model and plug in emission models
    true_model = HiddenMarkovModel(K=2, A=A, πₖ=πₖ, B=[AR_emission_1, AR_emission_2]);

    # Sample from the AR HMM using its own emission models and a starting point
    num_points = 10000

    Y = StateSpaceDynamics.construct_AR_feature_matrix(data, order, false)
    X = copy(Y[:, end])
    X = reshape(Y[:, end], 2, 1)
<<<<<<< HEAD
    AR_labels, AR_data = rand(true_model, X, n=2000, autoregressive=true)
    
    
    """
    Create input and output data for AR HMM
    """
    # Define the autoregressive order and dimensions
    order = 1
    num_samples = size(AR_data, 2)
    output_dim = size(AR_data, 1)
=======
    AR_labels, AR_data = StateSpaceDynamics.sample(true_model, X, n=num_points, autoregressive=true)

>>>>>>> c1f19f3b
    # align  Φ (inputs) and Y (outputs) for regression
    Φ = AR_data[:, 1:(num_points - 1)];  # Input: All time steps except the last
    Y = AR_data[:, 2:num_points];        # Output: All time steps except the first


    """
    Create test model and fit it to the data
    """
    AR_emission_1 = AutoRegressionEmission(output_dim=output_dim, order=1, include_intercept=false, β=[0.5 -0.2; 0.1 0.5], Σ=[0.001 0.0; 0.0 0.001], λ=0.0);
    AR_emission_2 = AutoRegressionEmission(output_dim=output_dim, order=1, include_intercept=false, β=[0.1 -0.5; 2.0 0.2], Σ=[0.001 0.0; 0.0 0.001], λ=0.0);

    A = [0.6 0.4; 0.3 0.7]
    πₖ = [0.7; 0.3]

    # Create the autoregressive model and plug in emission models
    test_model = HiddenMarkovModel(K=2, A=A, πₖ=πₖ, B=[AR_emission_1, AR_emission_2]);
    ll = StateSpaceDynamics.fit!(test_model, Y, Φ, max_iters=200)

    # Test transition matrix
    @test isapprox(true_model.A, test_model.A, atol=0.1)

    # Test regression fit
    @test isapprox(test_model.B[1].β, true_model.B[1].β; atol=0.1) ||
        isapprox(test_model.B[1].β, true_model.B[2].β; atol=0.1)
    @test isapprox(test_model.B[2].β, true_model.B[2].β; atol=0.1) ||
        isapprox(test_model.B[2].β, true_model.B[1].β; atol=0.1)

    # Test that the ll is always increasing
    @test any(diff(ll) .< 0) == false
end

function test_timeseries_to_AR_feature_matrix()
    # Create Emission Models
    emission_1 = GaussianRegressionEmission(input_dim=3, output_dim=1, include_intercept=true, β=reshape([3.0, 2.0, 2.0, 3.0], :, 1), Σ=[1.0;;], λ=0.0)
    emission_2 = GaussianRegressionEmission(input_dim=3, output_dim=1, include_intercept=true, β=reshape([-4.0, -2.0, 3.0, 2.0], :, 1), Σ=[1.0;;], λ=0.0)

    # Create Switching Regression Model
    A = [0.99 0.01; 0.05 0.95]
    πₖ = [0.8; 0.2]

    true_model = HiddenMarkovModel(K=2, A=A, πₖ=πₖ, B=[emission_1, emission_2])

    # Sample from the model
    n = 100
<<<<<<< HEAD
    Φ = randn(2, n)
    true_labels, data = rand(true_model, Φ, n=n)
=======
    Φ = randn(3, n)
    true_labels, data = StateSpaceDynamics.sample(true_model, Φ, n=n)
>>>>>>> c1f19f3b

    # Sample from the AR HMM using its own emission models and a starting point
    order = 1
    include_intercept = false
    Y = StateSpaceDynamics.construct_AR_feature_matrix(data, order, include_intercept)

    # Test dimensions work out properly
    @test size(Y, 2) == size(data, 2) - order
    @test size(Y, 1) == size(data, 1) * (order + 1)
end

function test_trialized_timeseries_to_AR_feature_matrix()
    # Create Emission Models
    emission_1 = GaussianRegressionEmission(input_dim=3, output_dim=1, include_intercept=true, β=reshape([3.0, 2.0, 2.0, 3.0], :, 1), Σ=[1.0;;], λ=0.0)
    emission_2 = GaussianRegressionEmission(input_dim=3, output_dim=1, include_intercept=true, β=reshape([-4.0, -2.0, 3.0, 2.0], :, 1), Σ=[1.0;;], λ=0.0)

    # Create Switching Regression Model
    A = [0.99 0.01; 0.05 0.95]
    πₖ = [0.8; 0.2] 
    true_model = HiddenMarkovModel(K=2, A=A, πₖ=πₖ, B=[emission_1, emission_2])

    all_data = Vector{Matrix{Float64}}()  # Store each data matrix
    Φ_total = Vector{Matrix{Float64}}()
    num_trials = 10
    # Sample from the model
    for i in 1:num_trials
<<<<<<< HEAD
        Φ = randn(2, 100)
        true_labels, data = rand(true_model, Φ, n=100)
=======
        Φ = randn(3, 100)
        true_labels, data = StateSpaceDynamics.sample(true_model, Φ, n=100)
>>>>>>> c1f19f3b
        push!(all_data, data)
        push!(Φ_total, Φ)
    end

    # Sample from the AR HMM using its own emission models and a starting point
    order = 1
    Y = StateSpaceDynamics.construct_AR_feature_matrix(all_data, order);

    # Test dimensions work out properly
    @test all(y -> size(y, 2) == size(all_data[1], 2) - order, Y)
    @test all(y -> size(y, 1) == size(all_data[1], 1) * (order + 1), Y)
end<|MERGE_RESOLUTION|>--- conflicted
+++ resolved
@@ -11,16 +11,9 @@
     # Sample from the model
     n = 2
     Φ = randn(2, n)
-<<<<<<< HEAD
     true_labels, data = rand(true_model, Φ, n=n)
     
     order=1
-=======
-    true_labels, data = StateSpaceDynamics.sample(true_model, Φ, n=n)
-
-    # Create autoregressive HMM and sample from it -> one growing, one shrinking
-    order = 1
->>>>>>> c1f19f3b
     output_dim = 2
     AR_emission_1 = AutoRegressionEmission(output_dim=output_dim, order=1, include_intercept=false, β=[0.8 -0.6; 0.6 0.8], Σ=[0.001 0.0; 0.0 0.001], λ=0.0);
     AR_emission_2 = AutoRegressionEmission(output_dim=output_dim, order=1, include_intercept=false, β=[0.0 -1.0; 1.0 0.0], Σ=[0.001 0.0; 0.0 0.001], λ=0.0);
@@ -56,19 +49,11 @@
     # Sample from the model
     n = 2
     Φ = randn(2, n)
-<<<<<<< HEAD
     true_labels, data = rand(true_model, Φ, n=n)
     
     """
     Construct true AR HMM
     """
-    # Create autoregressive emission models
-    AR_emission_1 = AutoRegressionEmission(output_dim=2, order=1, include_intercept=false, β=[0.8 -0.6; 0.6 0.8])
-    AR_emission_2 = AutoRegressionEmission(output_dim=2, order=1, include_intercept=false, β=[0.0 -1.0; 1.0 0.0])
-    
-=======
-    true_labels, data = StateSpaceDynamics.sample(true_model, Φ, n=n)
-
     # Create autoregressive HMM and sample from it -> one growing, one shrinking
     order = 1
     output_dim = 2
@@ -78,7 +63,6 @@
     A = [0.9 0.1; 0.2 0.8]
     πₖ = [0.9; 0.1]
 
->>>>>>> c1f19f3b
     # Create the autoregressive model and plug in emission models
     true_model = HiddenMarkovModel(K=2, A=A, πₖ=πₖ, B=[AR_emission_1, AR_emission_2]);
 
@@ -88,7 +72,6 @@
     Y = StateSpaceDynamics.construct_AR_feature_matrix(data, order, false)
     X = copy(Y[:, end])
     X = reshape(Y[:, end], 2, 1)
-<<<<<<< HEAD
     AR_labels, AR_data = rand(true_model, X, n=2000, autoregressive=true)
     
     
@@ -99,10 +82,6 @@
     order = 1
     num_samples = size(AR_data, 2)
     output_dim = size(AR_data, 1)
-=======
-    AR_labels, AR_data = StateSpaceDynamics.sample(true_model, X, n=num_points, autoregressive=true)
-
->>>>>>> c1f19f3b
     # align  Φ (inputs) and Y (outputs) for regression
     Φ = AR_data[:, 1:(num_points - 1)];  # Input: All time steps except the last
     Y = AR_data[:, 2:num_points];        # Output: All time steps except the first
@@ -147,13 +126,8 @@
 
     # Sample from the model
     n = 100
-<<<<<<< HEAD
     Φ = randn(2, n)
     true_labels, data = rand(true_model, Φ, n=n)
-=======
-    Φ = randn(3, n)
-    true_labels, data = StateSpaceDynamics.sample(true_model, Φ, n=n)
->>>>>>> c1f19f3b
 
     # Sample from the AR HMM using its own emission models and a starting point
     order = 1
@@ -180,13 +154,8 @@
     num_trials = 10
     # Sample from the model
     for i in 1:num_trials
-<<<<<<< HEAD
         Φ = randn(2, 100)
         true_labels, data = rand(true_model, Φ, n=100)
-=======
-        Φ = randn(3, 100)
-        true_labels, data = StateSpaceDynamics.sample(true_model, Φ, n=100)
->>>>>>> c1f19f3b
         push!(all_data, data)
         push!(Φ_total, Φ)
     end
