using Aqua
using CSV
using DataFrames
using Distributions
using ForwardDiff
using JET
using JuliaFormatter
using LinearAlgebra
using MAT
using Optim
using Random
using StateSpaceDynamics
using SparseArrays
using StatsFuns
using SpecialFunctions
using Test

const CHECKED_TYPES = [Float32, Float64] #, BigFloat] UMFPACK does not support BigFloat for Sparse Arrays see: https://github.com/JuliaSparse/SparseArrays.jl/blob/main/src/solvers/umfpack.jl

<<<<<<< HEAD
"""
Tests for Index.md
"""

include("docs/index.jl")

=======
>>>>>>> 974efeb9
"""
Package Wide Tests
"""

@testset "Package Wide Tests" begin
    Aqua.test_all(StateSpaceDynamics; ambiguities=false)
    @test isempty(Test.detect_ambiguities(StateSpaceDynamics))
end

@testset "Blue Formatting" begin
    @test JuliaFormatter.format(StateSpaceDynamics; verbose=false, overwrite=false)
end

@testset "Code linting using JET " begin
    if VERSION >= v"1.11"
        JET.test_package(StateSpaceDynamics; target_defined_modules=true)
    end
end

include("helper_functions.jl")

"""
Tests for SLDS.jl
"""

include("LinearDynamicalSystems/SLDS.jl")

@testset "SLDS Tests" begin
    @testset "valid_SLDS Tests" begin
        test_valid_SLDS_happy_path()
        test_valid_SLDS_dimension_mismatches()
        test_valid_SLDS_nonstochastic_rows_and_invalid_Z0()
        test_valid_SLDS_mixed_observation_model_types()
        test_valid_SLDS_inconsistent_latent_or_obs_dims()
        test_SLDS_sampling_gaussian()
        test_SLDS_sampling_poisson()
        test_SLDS_deterministic_transitions()
        test_SLDS_single_trial()
        test_SLDS_reproducibility()
        test_SLDS_single_state_edge_case()
        test_SLDS_minimal_dimensions()
        test_valid_SLDS_probability_helper_functions()
    end

    @testset "SLDS Gradient and Hessian Tests" begin
        test_SLDS_gradient_numerical()
        test_SLDS_hessian_numerical()
        test_SLDS_gradient_reduces_to_single_LDS()
        test_SLDS_hessian_block_structure()
        test_SLDS_gradient_weight_normalization()
    end

    @testset "SLDS Smooth Test" begin
        test_SLDS_smooth_basic()
        test_SLDS_smooth_reduces_to_single_LDS()
        test_SLDS_smooth_with_realistic_weights()
        test_SLDS_smooth_consistency_with_gradients()
        test_SLDS_smooth_entropy_calculation()
        test_SLDS_smooth_covariance_symmetry()
        test_SLDS_smooth_different_weight_patterns()
    end

    @testset "SLDS Weighted M-step Tests" begin
        test_weighted_update_initial_state_mean()
        test_weighted_update_A_b()
        test_weighted_update_Q()
        test_weighted_gradient_linearity()
        test_zero_weights_behavior()
    end

    @testset "SLDS EM Tests" begin
        test_SLDS_sample_posterior_basic()
        test_SLDS_estep_basic()
        test_SLDS_mstep_updates_parameters()
        test_SLDS_fit_runs_to_completion()
        test_SLDS_fit_elbo_generally_increases()
        test_SLDS_fit_multitrial()
        test_SLDS_estep_elbo_components()
    end

    @testset "Poisson SLDS Tests" begin
        test_SLDS_sampling_poisson_extended()
        test_SLDS_gradient_numerical_poisson()
        test_SLDS_hessian_block_structure_poisson()
        test_SLDS_smooth_basic_poisson()
        test_SLDS_estep_basic_poisson()
        test_SLDS_mstep_updates_parameters_poisson()
        test_SLDS_fit_runs_to_completion_poisson()
        test_SLDS_fit_elbo_generally_increases_poisson()
        test_SLDS_fit_multitrial_poisson()
        test_SLDS_poisson_count_validation()
        test_SLDS_poisson_log_d_interpretation()
        test_SLDS_gradient_weight_normalization_poisson()
    end
end

"""
Tests for LDS.jl
"""

include("LinearDynamicalSystems//GaussianLDS.jl")

@testset "GaussianLDS Tests" begin
    @testset "Constructor Tests" begin
        test_lds_with_params()
        test_gaussian_obs_constructor_type_preservation()
        test_gaussian_lds_constructor_type_preservation()
        test_gaussian_sample_type_preservation()
        test_gaussian_fit_type_preservation()
        test_gaussian_loglikelihood_type_preservation()
    end
    @testset "Smoother tests" begin
        test_Gradient()
        test_Hessian()
        test_smooth()
    end
    @testset "EM tests" begin
        test_estep()
        # test when ntrials=1
        test_initial_observation_parameter_updates()
        test_state_model_parameter_updates()
        test_obs_model_parameter_updates()
        # test when ntrials>1
        test_initial_observation_parameter_updates(3)
        test_state_model_parameter_updates(3)
        test_obs_model_parameter_updates(3)
        # test fit method using n=1 and n=3
        test_EM()
        test_EM(3)
    end
end

"""
Tests for PoissonLDS.jl
"""

include("LinearDynamicalSystems//PoissonLDS.jl")

@testset "PoissonLDS Tests" begin
    @testset "Constructor Tests" begin
        test_PoissonLDS_with_params()
        test_pobs_constructor_type_preservation()
        test_plds_constructor_type_preservation()
        test_poisson_sample_type_preservation()
        test_poisson_fit_type_preservation()
        test_poisson_loglikelihood_type_preservation()
    end
    @testset "Smoother Tests" begin
        test_Gradient()
        test_Hessian()
        test_smooth()
    end
    @testset "EM Tests" begin
        test_parameter_gradient()
        # test when ntrials=1
        test_initial_observation_parameter_updates()
        test_state_model_parameter_updates()
        # test when n_trials>1
        test_initial_observation_parameter_updates(3)
        test_state_model_parameter_updates(3)
        # test fit method using 1 trial and three trials
        test_EM()
        test_EM(3)
        # test resutlts are same as matlab code
        test_EM_matlab()
    end
end

"""
Tests for Switching Regression Models
"""

include("HiddenMarkovModels/GaussianHMM.jl")

@testset "GaussianHMM Tests" begin
    test_SwitchingGaussian_fit()
    test_SwitchingGaussian_SingleState_fit()
    test_kmeans_init()
    test_trialized_GaussianHMM()
    test_SwitchingGaussian_fit_float32()
end

include("HiddenMarkovModels/SwitchingGaussianRegression.jl")

@testset "Switching Gaussian Regression Tests" begin
    test_SwitchingGaussianRegression_fit()
    test_SwitchingGaussianRegression_SingleState_fit()
    test_trialized_SwitchingGaussianRegression()
    # test_SwitchingGaussianRegression_fit_float32()
end

include("HiddenMarkovModels/SwitchingPoissonRegression.jl")

@testset "Switching Poisson Regression Tests" begin
    test_SwitchingPoissonRegression_fit()
    test_trialized_SwitchingPoissonRegression()
    # test_SwitchingPoissonRegression_fit_float32()
end

include("HiddenMarkovModels/SwitchingBernoulliRegression.jl")

@testset "Switching Bernoulli Regression Tests" begin
    test_SwitchingBernoulliRegression()
    test_trialized_SwitchingBernoulliRegression()
end

"""
Tests for MixtureModels.jl
"""

include("MixtureModels/GaussianMixtureModel.jl")
include("MixtureModels/PoissonMixtureModel.jl")

@testset "MixtureModels.jl Tests" begin
    # GaussianMixtureModel Tests
    k = 3
    D = 2  # feature dimension
    standard_gmm = GaussianMixtureModel(k, D)
    standard_data = rand(standard_gmm, 100)  # 100 samples, 2D each
    test_GaussianMixtureModel_properties(standard_gmm, k, D)

    k = 2
    D = 1
    vector_gmm = GaussianMixtureModel(k, D)
    vector_data = rand(vector_gmm, 1000)  # scalar data
    test_GaussianMixtureModel_properties(vector_gmm, k, D)

    tester_set = [(standard_gmm, standard_data), (vector_gmm, vector_data)]

    for (gmm, data) in tester_set
        data_matrix = isa(data, Vector) ? reshape(data, :, 1) : data
        D = size(data_matrix, 1)
        k = gmm.k

        gmm = GaussianMixtureModel(k, D)
        testGaussianMixtureModel_EStep(gmm, data)

        gmm = GaussianMixtureModel(k, D)
        testGaussianMixtureModel_MStep(gmm, data)

        gmm = GaussianMixtureModel(k, D)
        testGaussianMixtureModel_fit(gmm, data)

        gmm = GaussianMixtureModel(k, D)
        test_loglikelihood(gmm, data)
    end

    # PoissonMixtureModel Tests
    k = 3
    temp_pmm = PoissonMixtureModel(k)
    temp_pmm.λₖ = [5.0, 10.0, 15.0]
    temp_pmm.πₖ = [1/3, 1/3, 1/3]
    data = rand(temp_pmm, 300)  # returns Vector{Int}

    standard_pmm = PoissonMixtureModel(k)
    test_PoissonMixtureModel_properties(standard_pmm, k)

    for (pmm, d) in [(standard_pmm, data)]
        pmm = PoissonMixtureModel(k)
        testPoissonMixtureModel_EStep(pmm, d)

        pmm = PoissonMixtureModel(k)
        testPoissonMixtureModel_MStep(pmm, d)

        pmm = PoissonMixtureModel(k)
        testPoissonMixtureModel_fit(pmm, d)

        pmm = PoissonMixtureModel(k)
        test_loglikelihood_pmm(pmm, d)
    end
end

"""
Tests for RegressionModels.jl
"""

include("RegressionModels/GaussianRegression.jl")

@testset "GaussianRegression Tests" begin
    test_GaussianRegression_initialization()
    test_GaussianRegression_loglikelihood()
    test_GaussianRegression_fit()
    test_GaussianRegression_sample()
    test_GaussianRegression_optimization()
    test_GaussianRegression_sklearn()
end

include("RegressionModels/BernoulliRegression.jl")

@testset "BernoulliRegression Tests" begin
    test_BernoulliRegression_initialization()
    test_BernoulliRegression_loglikelihood()
    test_BernoulliRegression_fit()
    test_BernoulliRegression_sample()
    test_BernoulliRegression_optimization()
    test_BernoulliRegression_sklearn()
end

include("RegressionModels/PoissonRegression.jl")

@testset "PoissonRegression Tests" begin
    test_PoissonRegression_initialization()
    test_PoissonRegression_loglikelihood()
    test_PoissonRegression_fit()
    test_PoissonRegression_sample()
    test_PoissonRegression_optimization()
    test_PoissonRegression_sklearn()
end

include("RegressionModels/AutoRegression.jl")

@testset "AutoRegression Tests" begin
    test_AR_emission_initialization()
end

include("HiddenMarkovModels/AutoRegressionHMM.jl")

@testset "AutoRegressive HMM Tests" begin
    test_ARHMM_sampling()
    test_ARHMM_fit()
    test_timeseries_to_AR_feature_matrix()
    test_trialized_timeseries_to_AR_feature_matrix()
end

"""
Tests for Utilities.jl
"""

include("Utilities/Utilities.jl")

@testset "Utilities.jl Tests" begin
    test_euclidean_distance()
    test_kmeanspp_initialization()
    test_kmeans_clustering()
    test_block_tridgm()
    test_autoregressive_setters_and_getters()
    test_gaussian_entropy()
end

"""
Tests for PrettyPrinting.jl
"""

include("PrettyPrinting/PrettyPrinting.jl")

@testset "PrettyPrinting.jl Tests" begin
    test_pretty_printing()
end

"""
Tests for Preprocessing.jl
"""

include("Preprocessing/Preprocessing.jl")

@testset "PPCA Tests" begin
    test_PPCA_with_params()
    test_PPCA_E_and_M_Step()
    test_PPCA_fit()
    test_PPCA_samples()
end

include("HiddenMarkovModels/State_Labellers.jl")

@testset "Viterbi and Class Probability Tests" begin
    test_viterbi_GaussianHMM()
    test_class_probabilities()
end<|MERGE_RESOLUTION|>--- conflicted
+++ resolved
@@ -17,15 +17,6 @@
 
 const CHECKED_TYPES = [Float32, Float64] #, BigFloat] UMFPACK does not support BigFloat for Sparse Arrays see: https://github.com/JuliaSparse/SparseArrays.jl/blob/main/src/solvers/umfpack.jl
 
-<<<<<<< HEAD
-"""
-Tests for Index.md
-"""
-
-include("docs/index.jl")
-
-=======
->>>>>>> 974efeb9
 """
 Package Wide Tests
 """
