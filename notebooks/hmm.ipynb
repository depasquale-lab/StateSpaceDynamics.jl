{
 "cells": [
  {
   "cell_type": "code",
<<<<<<< HEAD
   "execution_count": 2,
=======
   "execution_count": 3,
>>>>>>> bcdb1caa
   "metadata": {},
   "outputs": [
    {
     "data": {
      "text/plain": [
       "StateSpaceDynamics"
      ]
     },
     "metadata": {},
     "output_type": "display_data"
    }
   ],
   "source": [
    "using LinearAlgebra\n",
    "# using Plots\n",
    "using Random\n",
    "using StateSpaceDynamics\n",
    "\n",
    "\n",
    "const SSD = StateSpaceDynamics"
   ]
  },
  {
   "cell_type": "code",
   "execution_count": 4,
   "metadata": {},
   "outputs": [
    {
     "data": {
      "text/plain": [
       "HiddenMarkovModel([1.0;;], EmissionModel[BernoulliRegressionEmission(2, 3, [0.0 0.0 0.0; 0.0 0.0 0.0], false, 0.0)], [1.0], 1)"
      ]
     },
     "metadata": {},
     "output_type": "display_data"
    }
   ],
   "source": [
    "latent_dim=1\n",
    "input_dim=2\n",
    "obs_dim=3\n",
    "\n",
    "true_model = SwitchingBernoulliRegression(K=latent_dim, input_dim=input_dim, output_dim=obs_dim, include_intercept=false)"
   ]
  },
  {
   "cell_type": "code",
   "execution_count": 1,
   "metadata": {},
   "outputs": [
    {
     "ename": "UndefVarError",
     "evalue": "UndefVarError: `AutoRegressionEmission` not defined",
     "output_type": "error",
     "traceback": [
      "UndefVarError: `AutoRegressionEmission` not defined\n",
      "\n",
      "Stacktrace:\n",
      " [1] top-level scope\n",
      "   @ c:\\Users\\zachl\\OneDrive\\Documents\\GitHub\\StateSpaceDynamics.jl\\notebooks\\jl_notebook_cell_df34fa98e69747e1a8f8a730347b8e2f_X42sZmlsZQ==.jl:2"
     ]
    }
   ],
   "source": [
    "# Create Switching Regression Model\n",
    "AR1 = AutoRegressionEmission(output_dim=3, order=2, include_intercept=false, β=[1 2 1;  2 3 3; 4  2 1; 1  3 3; 3 2 1; 2 3 3])  # 6 x 3\n",
    "AR2 = AutoRegressionEmission(output_dim=3, order=2, include_intercept=true, β=[1 2 1;  2 3 3; 4 3 1; 1 3 3; 3 3 2; 3 2 3; 3 3 2 ])  # 7 x 3 (7 cuz intercept)\n",
    "\n",
    "# Sampling from AR without intercept\n",
    "order = AR1.order\n",
    "output_dim = AR1.output_dim\n",
    "Y_init = randn(order, output_dim)\n",
    "SSD.sample(AR1, Y_init)\n",
    "\n",
    "# Sampling from AR with intercept\n",
    "order = AR2.order\n",
    "output_dim = AR1.output_dim\n",
    "Y_init = randn(order, output_dim)\n",
    "SSD.sample(AR2, Y_init)"
   ]
  },
  {
   "cell_type": "markdown",
   "metadata": {},
   "source": [
    "# Gaussian HMM"
   ]
  },
  {
   "cell_type": "code",
   "execution_count": 5,
   "metadata": {},
   "outputs": [
    {
     "name": "stderr",
     "output_type": "stream",
     "text": [
      "\u001b[32mRunning EM algorithm... 100%|██████████████████████████████████████████████████| Time: 0:00:11 ( 0.12  s/it)\u001b[39m\u001b[K\n"
     ]
    },
    {
     "name": "stdout",
     "output_type": "stream",
     "text": [
      "truetrue"
     ]
    }
   ],
   "source": [
    "\"\"\"\n",
    "Create an underlying GaussianHMM to generate data\n",
    "\"\"\"\n",
    "\n",
    "# Create Guassian Emission Models\n",
    "output_dim = 2\n",
    "μ = [0.0, 0.0]\n",
    "Σ = 0.1 * Matrix{Float64}(I, output_dim, output_dim)\n",
    "emission_1 = GaussianEmission(output_dim, μ, Σ)\n",
    "\n",
    "μ = [2.0, 1.0]\n",
    "Σ = 0.1 * Matrix{Float64}(I, output_dim, output_dim)\n",
    "emission_2 = GaussianEmission(output_dim, μ, Σ)\n",
    "\n",
    "# Create GaussianHMM\n",
    "true_model = SSD.GaussianHMM(K=2, output_dim=2)\n",
    "true_model.B[1] = emission_1\n",
    "true_model.B[2] = emission_2\n",
    "true_model.A = [0.9 0.1; 0.8 0.2]\n",
    "\n",
    "# Sample from the model\n",
    "n=10000\n",
    "true_labels, data = SSD.sample(true_model, n=n)\n",
    "\n",
    "# Fit a gaussian hmm to the data\n",
    "test_model = SSD.GaussianHMM(K=2, output_dim=2)\n",
    "test_model.A = [0.8 0.2; 0.05 0.95]\n",
    "ll = SSD.fit!(test_model, data)\n",
    "\n",
    "print(isapprox(test_model.B[1].μ, true_model.B[1].μ, atol=0.1) || isapprox(test_model.B[1].μ, true_model.B[2].μ, atol=0.1))\n",
    "print(isapprox(test_model.B[2].μ, true_model.B[2].μ, atol=0.1) || isapprox(test_model.B[2].μ, true_model.B[1].μ, atol=0.1))"
   ]
  },
  {
   "cell_type": "code",
   "execution_count": 15,
   "metadata": {},
   "outputs": [
    {
     "data": {
      "text/plain": [
       "nearest_covariance_matrix"
      ]
     },
     "metadata": {},
     "output_type": "display_data"
    }
   ],
   "source": [
    "\"\"\"\n",
    "Find the nearest covariance matrix to matrix A in Frobenius norm using Higham's algorithm.\n",
    "\n",
    "Arguments:\n",
    "- `A`: Input matrix (should be square)\n",
    "- `max_iter`: Maximum number of iterations\n",
    "- `tol`: Convergence tolerance\n",
    "\n",
    "Returns:\n",
    "- The nearest covariance matrix to A\n",
    "\"\"\"\n",
    "function nearest_covariance_matrix(A; max_iter=100, tol=1e-6)\n",
    "    # Convert to Matrix{Float64} to ensure numerical stability\n",
    "    A = convert(Matrix{Float64}, A)\n",
    "    n = size(A, 1)\n",
    "    \n",
    "    # Symmetrize A\n",
    "    A = (A + A') / 2\n",
    "    \n",
    "    # Initial projection onto PSD cone\n",
    "    F = eigen(Symmetric(A))\n",
    "    eigvals = max.(F.values, 0)\n",
    "    X = F.vectors * Diagonal(eigvals) * F.vectors'\n",
    "    \n",
    "    # Initialize Dykstra's correction matrices\n",
    "    Y = zeros(n, n)\n",
    "    S = zeros(n, n)\n",
    "    \n",
    "    for _ in 1:max_iter\n",
    "        X_old = copy(X)\n",
    "        \n",
    "        # Project onto symmetric matrices with unit diagonal\n",
    "        R = X - Y\n",
    "        R = (R + R') / 2  # Ensure symmetry\n",
    "        Y = R - Diagonal(diag(R)) + I\n",
    "        \n",
    "        # Project onto PSD cone\n",
    "        R = Y - S\n",
    "        F = eigen(Symmetric(R))\n",
    "        eigvals = max.(F.values, 0)\n",
    "        X = F.vectors * Diagonal(eigvals) * F.vectors'\n",
    "        S = X - R\n",
    "        \n",
    "        # Check convergence using Frobenius norm\n",
    "        if norm(X - X_old) < tol\n",
    "            break\n",
    "        end\n",
    "    end\n",
    "    \n",
    "    # Ensure perfect symmetry in output\n",
    "    return (X + X') / 2\n",
    "end"
   ]
  },
  {
   "cell_type": "code",
   "execution_count": null,
   "metadata": {},
   "outputs": [
    {
     "data": {
      "text/plain": [
       "nearest_covariance_simple"
      ]
     },
     "metadata": {},
     "output_type": "display_data"
    }
   ],
   "source": [
    "\"\"\"\n",
    "Find nearest covariance matrix by simple eigenvalue projection.\n",
    "Just sets negative eigenvalues to zero.\n",
    "\"\"\"\n",
    "function enforce_posdef(A)\n",
    "    # Symmetrize first\n",
    "    A = (A + A') / 2\n",
    "    \n",
    "    # Eigendecomposition and fix negative eigenvalues\n",
    "    F = eigen(Symmetric(A))\n",
    "    eigvals = max.(F.values, 0)\n",
    "    return F.vectors * Diagonal(eigvals) * F.vectors'\n",
    "end"
   ]
  },
  {
   "cell_type": "code",
   "execution_count": 33,
   "metadata": {},
   "outputs": [
    {
     "data": {
      "text/plain": [
       "2×2 Matrix{Float64}:\n",
       " 1.0          1.66533e-16\n",
       " 1.66533e-16  1.0"
      ]
     },
     "metadata": {},
     "output_type": "display_data"
    }
   ],
   "source": [
    "nearest_covariance_matrix([0.98 0.92; 0.92 1.0])"
   ]
  },
  {
   "cell_type": "code",
   "execution_count": 42,
   "metadata": {},
   "outputs": [
    {
     "data": {
      "text/plain": [
       "4×4 Matrix{Float64}:\n",
       " 0.764114  0.624749  0.628557  0.715401\n",
       " 0.624749  0.673734  0.345721  0.488553\n",
       " 0.628557  0.345721  0.828511  0.593067\n",
       " 0.715401  0.488553  0.593067  0.792134"
      ]
     },
     "metadata": {},
     "output_type": "display_data"
    }
   ],
   "source": [
    "nearest_covariance_simple(rand(4, 4))"
   ]
  },
  {
   "cell_type": "markdown",
   "metadata": {},
   "source": [
    "# Switching Gaussian Regression #"
   ]
  },
  {
   "cell_type": "code",
   "execution_count": 4,
   "metadata": {},
   "outputs": [
    {
     "name": "stderr",
     "output_type": "stream",
     "text": [
      "\u001b[32mRunning EM algorithm... 100%|██████████████████████████████████████████████████| Time: 0:00:38 ( 0.39  s/it)\u001b[39m\u001b[K\n"
     ]
    },
    {
     "name": "stdout",
     "output_type": "stream",
     "text": [
      "truetrue"
     ]
    }
   ],
   "source": [
    "# Create Emission Models\n",
    "emission_1 = GaussianRegressionEmission(input_dim=3, output_dim=1, include_intercept=true, β=reshape([3, 2, 2, 3], :, 1))\n",
    "emission_2 = GaussianRegressionEmission(input_dim=3, output_dim=1, include_intercept=true, β=reshape([-4, -2, 3, 2], :, 1))\n",
    "\n",
    "# Create Switching Regression Model\n",
    "true_model = SwitchingGaussianRegression(K=2, input_dim=3, output_dim=1, include_intercept=true)\n",
    "\n",
    "# Plug in the emission models\n",
    "true_model.B[1] = emission_1\n",
    "true_model.B[2] = emission_2\n",
    "\n",
    "# Sample from the model\n",
    "n = 20000\n",
    "Φ = randn(3, n)\n",
    "true_labels, data = SSD.sample(true_model, Φ, n=n)\n",
    "\n",
    "# Try to fit a new model to the data\n",
    "test_model = SSD.SwitchingGaussianRegression(K=2, input_dim=3, output_dim=1, include_intercept=true)\n",
    "ll = SSD.fit!(test_model, data, Φ)\n",
    "\n",
    "# Test output -> not quite right yet\n",
    "print(isapprox(test_model.B[1].β, true_model.B[1].β, atol=0.1) || isapprox(test_model.B[1].β, true_model.B[2].β, atol=0.1))\n",
    "print(isapprox(test_model.B[2].β, true_model.B[2].β, atol=0.1) || isapprox(test_model.B[2].β, true_model.B[1].β, atol=0.1))"
   ]
  },
  {
   "cell_type": "code",
   "execution_count": 2,
   "metadata": {},
   "outputs": [
    {
     "name": "stdout",
     "output_type": "stream",
     "text": [
      "(50, 2)\n",
      "[-1.5340565505547805 -17.46646361583557; -5.5191629797791535 -1.0777366586347439; -20.308987364730555 -11.378136797770896; -1.4602286599861038 -3.535497482819568; -1.0603279056262906 -16.657321652911207; -0.19317072902870383 -7.827707143351825; -0.3279438641737647 -1.5168317340973236; -0.1912135192440547 -0.9375157586361876; -0.07687575381717515 -0.16657004900427402; -0.8598983520877328 -3.2221098580874874; -6.112827498607898 -2.880580240006563; -2.504049986738344 -5.45494348889508; -3.8221541018849496 -65.78383766757811; -33.374463501911556 -47.24189502644629; -9.968311891461932 -12.804600415327847; -6.359059487717632 -39.060991722204214; -4.49303023247715 -3.7191139252289993; -0.5124173398558326 -14.562148448044102; -21.679509689708315 -15.530787288549252; -18.30590041861979 -20.48940807875529; -20.63014601655479 -0.01922854905624649; -0.5070332293201869 -5.748488882831594; -0.0886288201913494 -9.497477929143836; -1.086487333404308 -65.3476840506082; -25.18739190149651 -26.4229056412908; -1.01129028348935 -3.8884350776596057; -4.7180401826943665 -7.313465231811384; -0.7137971946803772 -0.02400521737475763; -0.00332375987678033 -0.5888068570755738; -0.34949784063861095 -9.00185634469957; -1.4506646039431932 -10.384584760979678; -16.885351341046736 -3.1999614868500226; -9.688369295105753 -4.941464842606287; -9.725701385174442 -4.459220204830735; -2.113148059441251 -29.04056360013613; -1.3488799587391058 -2.104333361721662; -5.648024647336986 -0.22258163439197157; -2.609803468048536 -20.054150735221572; -3.9366666353899427 -0.45511762295104224; -2.0682402815218324 -0.2538137493895519; -22.90210718396813 -108.61606584695589; -0.03893521371468716 -0.100703487732345; -9.403475039925791 -7.2221168033281185; -3.4843789435158357 -0.5512324109745923; -4.930779834171789 -0.2631980278879449; -0.7756916214636329 -8.521846091561263; -7.830696642221181 -3.1435422862557405; -1.760677322385279 -10.936656825788583; -1.3573702522240225 -0.003040596601963757; -31.79992804150479 -2.061452152793099]\n",
      "(50, 2)\n",
      "(50, 2)\n",
      "(50, 2)\n"
     ]
    },
    {
     "ename": "DimensionMismatch",
     "evalue": "DimensionMismatch: cannot broadcast array to have fewer non-singleton dimensions",
     "output_type": "error",
     "traceback": [
      "DimensionMismatch: cannot broadcast array to have fewer non-singleton dimensions\n",
      "\n",
      "Stacktrace:\n",
      "  [1] check_broadcast_shape\n",
      "    @ .\\broadcast.jl:574 [inlined]\n",
      "  [2] check_broadcast_shape\n",
      "    @ .\\broadcast.jl:580 [inlined]\n",
      "  [3] check_broadcast_axes\n",
      "    @ .\\broadcast.jl:582 [inlined]\n",
      "  [4] instantiate\n",
      "    @ .\\broadcast.jl:309 [inlined]\n",
      "  [5] materialize!\n",
      "    @ .\\broadcast.jl:914 [inlined]\n",
      "  [6] materialize!(dest::SubArray{Float64, 1, Matrix{Float64}, Tuple{Int64, Base.Slice{Base.OneTo{Int64}}}, true}, bc::Base.Broadcast.Broadcasted{Base.Broadcast.DefaultArrayStyle{2}, Nothing, typeof(identity), Tuple{Matrix{Float64}}})\n",
      "    @ Base.Broadcast .\\broadcast.jl:911\n",
      "  [7] emission_loglikelihoods(::HiddenMarkovModel, ::Matrix{Float64}, ::Vararg{Matrix{Float64}})\n",
      "    @ StateSpaceDynamics c:\\Users\\zachl\\OneDrive\\Documents\\GitHub\\StateSpaceDynamics.jl\\src\\HiddenMarkovModels.jl:148\n",
      "  [8] estep\n",
      "    @ c:\\Users\\zachl\\OneDrive\\Documents\\GitHub\\StateSpaceDynamics.jl\\src\\HiddenMarkovModels.jl:264 [inlined]\n",
      "  [9] fit!(model::HiddenMarkovModel, Y::Matrix{Float64}, X::Matrix{Float64}; max_iters::Int64, tol::Float64)\n",
      "    @ StateSpaceDynamics c:\\Users\\zachl\\OneDrive\\Documents\\GitHub\\StateSpaceDynamics.jl\\src\\HiddenMarkovModels.jl:382\n",
      " [10] top-level scope\n",
      "    @ c:\\Users\\zachl\\OneDrive\\Documents\\GitHub\\StateSpaceDynamics.jl\\notebooks\\jl_notebook_cell_df34fa98e69747e1a8f8a730347b8e2f_X36sZmlsZQ==.jl:19"
     ]
    }
   ],
   "source": [
    "# Create Emission Models\n",
    "emission_1 = GaussianRegressionEmission(input_dim=3, output_dim=2, include_intercept=false, β=[1 2; 3 1; 2 5])\n",
    "emission_2 = GaussianRegressionEmission(input_dim=3, output_dim=2, include_intercept=false, β=[-2 4; 2 -1; 2 1])\n",
    "\n",
    "# Create Switching Regression Model\n",
    "true_model = SwitchingGaussianRegression(K=2, input_dim=3, output_dim=2, include_intercept=false)\n",
    "\n",
    "# Plug in the emission models\n",
    "true_model.B[1] = emission_1\n",
    "true_model.B[2] = emission_2\n",
    "\n",
    "# Sample from the model\n",
    "n = 50\n",
    "Φ = randn(3, n)\n",
    "true_labels, data = SSD.sample(true_model, Φ, n=n)\n",
    "\n",
    "# Try to fit a new model to the data\n",
    "test_model = SSD.SwitchingGaussianRegression(K=2, input_dim=3, output_dim=2, include_intercept=false)\n",
    "ll = SSD.fit!(test_model, data, Φ, max_iters=1)\n",
    "\n",
    "# Test output -> not quite right yet\n",
    "print(isapprox(test_model.B[1].β, true_model.B[1].β, atol=0.1) || isapprox(test_model.B[1].β, true_model.B[2].β, atol=0.1))\n",
    "print(isapprox(test_model.B[2].β, true_model.B[2].β, atol=0.1) || isapprox(test_model.B[2].β, true_model.B[1].β, atol=0.1))"
   ]
  },
  {
   "cell_type": "code",
   "execution_count": 5,
   "metadata": {},
   "outputs": [
    {
     "name": "stderr",
     "output_type": "stream",
     "text": [
      "\u001b[32mRunning EM algorithm... 100%|██████████████████████████████████████████████████| Time: 0:01:56 ( 1.16  s/it)\u001b[39m\u001b[K\n"
     ]
    },
    {
     "name": "stdout",
     "output_type": "stream",
     "text": [
      "truetrue"
     ]
    }
   ],
   "source": [
    "\"\"\"\n",
    "Create a Switching Poisson Regression\n",
    "\"\"\"\n",
    "# Create the emission models\n",
    "emission_1 = PoissonRegressionEmission(input_dim=3, output_dim=2, include_intercept=false, β=[1 2; 1 2; 1 2])\n",
    "emission_2 = PoissonRegressionEmission(input_dim=3, output_dim=2, include_intercept=false, β=[2 1; 2 1; 2 1])\n",
    "\n",
    "# Initialize the SwitchingPoissonRegression\n",
    "true_model = SwitchingPoissonRegression(K=2, input_dim=3, output_dim=2, include_intercept=false)\n",
    "\n",
    "# Plug in the emission models\n",
    "true_model.B[1] = emission_1\n",
    "true_model.B[2] = emission_2\n",
    "\n",
    "# Sample from the HMM\n",
    "n=20000\n",
    "Φ = randn(3, n)\n",
    "true_labels, data = SSD.sample(true_model, Φ, n=n)\n",
    "\n",
    "# Create a new SwitchingPoissonRegression and try to recover parameters\n",
    "test_model = SwitchingPoissonRegression(K=2, input_dim=3, output_dim=2, include_intercept=false)\n",
    "\n",
    "# Create the emission models for warm start\n",
    "emission_1 = PoissonRegressionEmission(input_dim=3, output_dim=2, include_intercept=false, β=[1.0 2.0; 1.0 2.0; 1.0 2.0])\n",
    "emission_2 = PoissonRegressionEmission(input_dim=3, output_dim=2, include_intercept=false, β=[2.0 1.0; 2.0 1.0; 2.0 1.0])\n",
    "test_model.B[1], test_model.B[2] = emission_1, emission_2\n",
    "\n",
    "ll = SSD.fit!(test_model, data, Φ, max_iters=100)\n",
    "\n",
    "print(isapprox(test_model.B[1].β, true_model.B[1].β, atol=0.1) || isapprox(test_model.B[1].β, true_model.B[2].β, atol=0.1))\n",
    "print(isapprox(test_model.B[2].β, true_model.B[2].β, atol=0.1) || isapprox(test_model.B[2].β, true_model.B[1].β, atol=0.1))\n"
   ]
  },
  {
   "cell_type": "markdown",
   "metadata": {},
   "source": [
    "# Switching Bernoulli Regression #"
   ]
  },
  {
   "cell_type": "code",
   "execution_count": 7,
   "metadata": {},
   "outputs": [
    {
     "name": "stderr",
     "output_type": "stream",
     "text": [
      "\u001b[32mRunning EM algorithm... 100%|██████████████████████████████████████████████████| Time: 0:09:21 ( 2.81  s/it)\u001b[39m\u001b[K\n"
     ]
    },
    {
     "name": "stdout",
     "output_type": "stream",
     "text": [
      "falsefalse"
     ]
    }
   ],
   "source": [
    "\"\"\"\n",
    "Create Bernoulli Regression Model\n",
    "\"\"\"\n",
    "# Make Emission Models\n",
    "emission_1 = SSD.BernoulliRegressionEmission(input_dim=3, output_dim=2, include_intercept=false, β=[1 2; 1 2; 1 2])\n",
    "emission_2 = SSD.BernoulliRegressionEmission(input_dim=3, output_dim=2, include_intercept=false, β=[2 1; 2 1; 2 1])\n",
    "\n",
    "# Create Switching Bernoulli Regression and add the emissions\n",
    "true_model = SSD.SwitchingBernoulliRegression(K=2, input_dim=3)\n",
    "true_model.A = [0.9 0.1; 0.2 0.8]\n",
    "true_model.B[1] = emission_1\n",
    "true_model.B[2] = emission_2\n",
    "\n",
    "# Sample from the model\n",
    "n=40000\n",
    "Φ = randn(3, n)\n",
    "true_labels, data = SSD.sample(true_model, Φ, n=n)\n",
    "\n",
    "# Fit a new Bernoulli Regression Model to the data\n",
    "test_model = SSD.SwitchingBernoulliRegression(K=2, input_dim=2, λ=1.0)\n",
    "test_model.A = [0.75 0.25; 0.1 0.9]\n",
    "test_model.B[1] = SSD.BernoulliRegressionEmission(input_dim=3, output_dim=2, include_intercept=false, β=[1.3 2.6; 1.2 2.6; 1.2 2.0])\n",
    "test_model.B[2] = SSD.BernoulliRegressionEmission(input_dim=3, output_dim=2, include_intercept=false, β=[1.1 2.3; 1.1 2.2; 1.8 2.9])\n",
    "ll = SSD.fit!(test_model, data, Φ, max_iters=200)\n",
    "\n",
    "# # Test it works alright\n",
    "print(isapprox(test_model.B[1].β, true_model.B[1].β, atol=0.2) || isapprox(test_model.B[1].β, true_model.B[2].β, atol=0.2))\n",
    "print(isapprox(test_model.B[2].β, true_model.B[2].β, atol=0.2) || isapprox(test_model.B[2].β, true_model.B[1].β, atol=0.2))"
   ]
  },
  {
   "cell_type": "code",
   "execution_count": null,
   "metadata": {},
   "outputs": [],
   "source": [
    " # Make Emission Models\n",
    " emission_1 = StateSpaceDynamics.BernoulliRegressionEmission(input_dim=2, output_dim=1, include_intercept=true, β = reshape([3, 1, 2], :, 1))\n",
    " emission_2 = StateSpaceDynamics.BernoulliRegressionEmission(input_dim=2, output_dim=1, include_intercept=true, β = reshape([-3, -2, 0.1], :, 1))\n",
    "\n",
    " # Create Switching Bernoulli Regression and add the emissions\n",
    " true_model = StateSpaceDynamics.SwitchingBernoulliRegression(K=2, input_dim=2)\n",
    " true_model.A = [0.9 0.1; 0.2 0.8]\n",
    " true_model.B[1] = emission_1\n",
    " true_model.B[2] = emission_2\n",
    "\n",
    " # Sample from the model\n",
    " n=20000\n",
    " Φ = randn(2, n)\n",
    " true_labels, data = StateSpaceDynamics.sample(true_model, Φ, n=n)\n",
    "\n",
    " # Fit a new Bernoulli Regression Model to the data\n",
    " test_model = StateSpaceDynamics.SwitchingBernoulliRegression(K=2, input_dim=2, λ=1.0)\n",
    " test_model.A = [0.75 0.25; 0.1 0.9]\n",
    " test_model.B[1] = StateSpaceDynamics.BernoulliRegressionEmission(input_dim=2, output_dim=1, include_intercept=true, β = reshape([2.5, 0.25, 1.0], :, 1))\n",
    " test_model.B[2] = StateSpaceDynamics.BernoulliRegressionEmission(input_dim=2, output_dim=1, include_intercept=true, β = reshape([-2.0, -3.0, -1.0], :, 1))\n",
    " ll = StateSpaceDynamics.fit!(test_model, data, Φ, max_iters=200)\n"
   ]
  },
  {
   "cell_type": "markdown",
   "metadata": {},
   "source": [
    "# Switching Poisson Regression"
   ]
  },
  {
   "cell_type": "code",
   "execution_count": null,
   "metadata": {},
   "outputs": [],
   "source": [
    "\"\"\"\n",
    "Create a Switching Poisson Regression\n",
    "\"\"\"\n",
    "# Create the emission models\n",
    "emission_1 = PoissonRegressionEmission(input_dim=3, output_dim=1, include_intercept=true, β=reshape([4, 3, 2, 4], :, 1))\n",
    "emission_2 = PoissonRegressionEmission(input_dim=3, output_dim=1, include_intercept=true, β=reshape([-4, -2, 1, 3], :, 1))\n",
    "\n",
    "# Initialize the SwitchingPoissonRegression\n",
    "true_model = SwitchingPoissonRegression(K=2, input_dim=3, output_dim=1)\n",
    "\n",
    "# Plug in the emission models\n",
    "true_model.B[1] = emission_1\n",
    "true_model.B[2] = emission_2\n",
    "\n",
    "# Sample from the HMM\n",
    "n=20000\n",
    "Φ = randn(3, n)\n",
    "true_labels, data = SSD.sample(true_model, Φ, n=n)\n",
    "\n",
    "# Create a new SwitchingPoissonRegression and try to recover parameters\n",
    "test_model = SwitchingPoissonRegression(K=2, input_dim=3, output_dim=1)\n",
    "\n",
    "# Create the emission models for warm start\n",
    "emission_1 = PoissonRegressionEmission(input_dim=3, output_dim=1, include_intercept=true, β=reshape([2.0, 1.0, 4.0, 2.0], :, 1))\n",
    "emission_2 = PoissonRegressionEmission(input_dim=3, output_dim=1, include_intercept=true, β=reshape([-5.0, -1.0, 0.0, 2.0], :, 1))\n",
    "test_model.B[1], test_model.B[2] = emission_1, emission_2\n",
    "\n",
    "ll = SSD.fit!(test_model, data, Φ, max_iters=200)\n",
    "\n",
    "print(isapprox(test_model.B[1].β, true_model.B[1].β, atol=0.1) || isapprox(test_model.B[1].β, true_model.B[2].β, atol=0.1))\n",
    "print(isapprox(test_model.B[2].β, true_model.B[2].β, atol=0.1) || isapprox(test_model.B[2].β, true_model.B[1].β, atol=0.1))\n"
   ]
  },
  {
   "cell_type": "code",
   "execution_count": null,
   "metadata": {},
   "outputs": [],
   "source": [
    "# Create Guassian Emission Models\n",
    "output_dim = 2\n",
    "μ = [-5.0, -4.0]\n",
    "Σ = 0.1 * Matrix{Float64}(I, output_dim, output_dim)\n",
    "emission_1 = GaussianEmission(output_dim=output_dim, μ=μ, Σ=Σ)\n",
    "\n",
    "μ = [2.0, 1.0]\n",
    "Σ = 0.1 * Matrix{Float64}(I, output_dim, output_dim)\n",
    "emission_2 = GaussianEmission(output_dim=output_dim, μ=μ, Σ=Σ)\n",
    "\n",
    "# Create GaussianHMM\n",
    "true_model = GaussianHMM(K=2, output_dim=2)\n",
    "true_model.B[1] = emission_1\n",
    "true_model.B[2] = emission_2\n",
    "true_model.A = [0.9 0.1; 0.8 0.2]\n",
    "\n",
    "# Generate trialized synthetic data\n",
    "n = 100\n",
    "num_trials = 30\n",
    "Y = Vector{Matrix{Float64}}(undef, num_trials)\n",
    "trial_labels = Vector{Vector{Int}}(undef, num_trials)  \n",
    "\n",
    "for i in 1:num_trials\n",
    "    true_labels, data = StateSpaceDynamics.sample(true_model, n=n)  # Generate data and labels\n",
    "    Y[i] = data  # Store data matrix for the ith trial\n",
    "end\n",
    "\n",
    "# Fit a model to the trialized synthetic data\n",
    "est_model = GaussianHMM(K=2, output_dim=2)\n",
    "lls = StateSpaceDynamics.fit!(est_model, Y, max_iters=100)"
   ]
  },
  {
   "cell_type": "code",
   "execution_count": 3,
   "metadata": {},
   "outputs": [],
   "source": [
    "    # Create a dummy dataset that we know the mean and covariance of\n",
    "    data = [1.0 2.0 11.0 12.0 1.0; 5.0 5.0 -14.0 -13.0 6.0]\n",
    "\n",
    "    # Create a dummy hmm\n",
    "    model = GaussianHMM(; K=2, output_dim=2)\n",
    "\n",
    "    # Initialize the model using kmeans\n",
    "    kmeans_init!(model, data)"
   ]
  },
  {
   "cell_type": "code",
   "execution_count": null,
   "metadata": {},
   "outputs": [],
   "source": []
  },
  {
   "cell_type": "code",
   "execution_count": 4,
   "metadata": {},
   "outputs": [
    {
     "data": {
      "text/plain": [
       "HiddenMarkovModel([0.9290745201337777 0.07092547986622241; 0.5446597670970655 0.4553402329029345], EmissionModel[GaussianEmission(2, [11.5, -13.5], [0.5 0.5; 0.5 0.5]), GaussianEmission(2, [1.3333333333333333, 5.333333333333333], [0.3333333333333333 -0.16666666666666666; -0.16666666666666666 0.3333333333333333])], [0.48976799540165694, 0.5102320045983431], 2)"
      ]
     },
     "metadata": {},
     "output_type": "display_data"
    }
   ],
   "source": [
    "model"
   ]
  }
 ],
 "metadata": {
  "kernelspec": {
   "display_name": "Julia 1.10.4",
   "language": "julia",
   "name": "julia-1.10"
  },
  "language_info": {
   "file_extension": ".jl",
   "mimetype": "application/julia",
   "name": "julia",
   "version": "1.10.4"
  },
  "orig_nbformat": 4
 },
 "nbformat": 4,
 "nbformat_minor": 2
}<|MERGE_RESOLUTION|>--- conflicted
+++ resolved
@@ -2,11 +2,7 @@
  "cells": [
   {
    "cell_type": "code",
-<<<<<<< HEAD
-   "execution_count": 2,
-=======
    "execution_count": 3,
->>>>>>> bcdb1caa
    "metadata": {},
    "outputs": [
     {
@@ -647,44 +643,11 @@
   },
   {
    "cell_type": "code",
-   "execution_count": 3,
+   "execution_count": null,
    "metadata": {},
    "outputs": [],
    "source": [
-    "    # Create a dummy dataset that we know the mean and covariance of\n",
-    "    data = [1.0 2.0 11.0 12.0 1.0; 5.0 5.0 -14.0 -13.0 6.0]\n",
-    "\n",
-    "    # Create a dummy hmm\n",
-    "    model = GaussianHMM(; K=2, output_dim=2)\n",
-    "\n",
-    "    # Initialize the model using kmeans\n",
-    "    kmeans_init!(model, data)"
-   ]
-  },
-  {
-   "cell_type": "code",
-   "execution_count": null,
-   "metadata": {},
-   "outputs": [],
-   "source": []
-  },
-  {
-   "cell_type": "code",
-   "execution_count": 4,
-   "metadata": {},
-   "outputs": [
-    {
-     "data": {
-      "text/plain": [
-       "HiddenMarkovModel([0.9290745201337777 0.07092547986622241; 0.5446597670970655 0.4553402329029345], EmissionModel[GaussianEmission(2, [11.5, -13.5], [0.5 0.5; 0.5 0.5]), GaussianEmission(2, [1.3333333333333333, 5.333333333333333], [0.3333333333333333 -0.16666666666666666; -0.16666666666666666 0.3333333333333333])], [0.48976799540165694, 0.5102320045983431], 2)"
-      ]
-     },
-     "metadata": {},
-     "output_type": "display_data"
-    }
-   ],
-   "source": [
-    "model"
+    "est_model.A"
    ]
   }
  ],
