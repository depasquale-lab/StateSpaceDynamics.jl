--- conflicted
+++ resolved
@@ -234,13 +234,8 @@
     model.β = rand(p)
     model.σ² = 1.0
     # minimize objective
-<<<<<<< HEAD
-    objective(β) = least_squares(GaussianRegression(β, model.σ², true), X, y, w)
-    objective_grad!(G, β) = gradient!(G, GaussianRegression(β, model.σ², true), X, y, w)
-=======
     objective(β) = least_squares(GaussianRegression(β, model.σ², true, model.λ), X, y, w)
     objective_grad!(G, β) = gradient!(G, GaussianRegression(β, model.σ², true, model.λ), X, y, w)
->>>>>>> b8a5b9ae
 
     result = optimize(objective, objective_grad!, model.β, LBFGS())
     # update parameters
