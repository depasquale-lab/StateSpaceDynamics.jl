--- conflicted
+++ resolved
@@ -10,16 +10,6 @@
 """
     GaussianRegression(β::Matrix{<:Real}, Σ::Matrix{<:Real}, num_features::Int, num_targets::Int, include_intercept::Bool, λ::Float64)
 
-<<<<<<< HEAD
-Args:
-- `β::Vector{<:Real}`: Coefficients of the regression model
-- `σ²::Float64`: Variance of the regression model
-- `include_intercept::Bool`: Whether to include an intercept term in the model
-
-Constructors:
-- `GaussianRegression(; include_intercept::Bool = true, λ::Float64=0.0)`
-- `GaussianRegression(β::Vector{<:Real}, σ²::Float64, include_intercept::Bool, λ::Float64=0.0)`
-=======
 A struct representing a Gaussian regression model.
 
 # Fields
@@ -33,7 +23,6 @@
 # Constructors
 - `GaussianRegression(; num_features::Int, num_targets::Int, include_intercept::Bool=true, λ::Float64=0.0)`
 - `GaussianRegression(β::Matrix{<:Real}, Σ::Matrix{<:Real}; num_features::Int, num_targets::Int, include_intercept::Bool=true, λ::Float64=0.0)`
->>>>>>> a7ee03b8
 
 # Examples
 ```julia
@@ -43,17 +32,11 @@
 ```
 """
 mutable struct GaussianRegression <: Regression
-<<<<<<< HEAD
-    β::Vector{<:Real} # coefficients of the model
-    σ²::Float64 # variance of the model
-    include_intercept::Bool # whether to include an intercept term
-=======
     num_features::Int
     num_targets::Int
     β::Matrix{<:Real} # coefficient matrix of the model. Shape num_features by num_targets. Column one is coefficients for target one, etc. The first row are the intercept terms, if included. 
     Σ::Matrix{<:Real} # covariance matrix of the model 
     include_intercept::Bool # whether to include an intercept term; if true, the first column of β is assumed to be the intercept/bias
->>>>>>> a7ee03b8
     λ::Float64 # regularization parameter
   
     function GaussianRegression(; num_features::Int, num_targets::Int, include_intercept::Bool = true, λ::Float64=0.0)
@@ -66,11 +49,6 @@
         new(num_features, num_targets, ones(input_dim, num_targets), Matrix{Float64}(I, num_targets, num_targets), include_intercept, λ)
     end
     
-<<<<<<< HEAD
-    function GaussianRegression(β::Vector{<:Real}, σ²::Float64, include_intercept::Bool, λ::Float64=0.0)
-        @assert λ >= 0.0 "Regularization parameter must be non-negative."
-        new(β, σ², include_intercept, λ)
-=======
     function GaussianRegression(β::Matrix{<:Real}, Σ::Matrix{<:Real}; num_features::Int, num_targets::Int, include_intercept::Bool = true, λ::Float64=0.0)
         if include_intercept
             input_dim = num_features + 1
@@ -82,16 +60,11 @@
         @assert size(Σ) == (num_targets, num_targets)
 
         new(num_features, num_targets, β, Σ, include_intercept, λ)
->>>>>>> a7ee03b8
-    end
-end
-
-"""
-<<<<<<< HEAD
-    loglikelihood(model::GaussianRegression, X::Matrix{<:Real}, y::Vector{<:Real})
-=======
+    end
+end
+
+"""
     sample(model::GaussianRegression, X::Matrix{<:Real})
->>>>>>> a7ee03b8
 
 Sample from a Gaussian regression model.
 
@@ -99,15 +72,8 @@
 - `model::GaussianRegression`: Gaussian regression model.
 - `X::Matrix{<:Real}`: Design matrix. Each row is an observation.
 
-<<<<<<< HEAD
-Args:
-- `model::GaussianRegression`: Gaussian regression model
-- `X::Matrix{<:Real}`: Design matrix
-- `y::Vector{<:Real}`: Response vector
-=======
 # Returns
 - `y::Matrix{<:Real}`: Sampled response matrix. Each row is a sample.
->>>>>>> a7ee03b8
 
 # Examples
 ```julia
@@ -116,11 +82,7 @@
 y = sample(model, X)
 ```
 """
-<<<<<<< HEAD
-function loglikelihood(model::GaussianRegression, X::Matrix{<:Real}, y::Vector{<:Real})
-=======
 function sample(model::GaussianRegression, X::Matrix{<:Real})
->>>>>>> a7ee03b8
     # confirm that the model has been fit
     @assert !all(model.β .== 0) "Coefficient matrix is all zeros. Did you forget to initialize?"
     @assert isposdef(model.Σ) "Covariance matrix is not positive definite. Did you forget to initialize?"
@@ -133,25 +95,14 @@
 
 
 """
-<<<<<<< HEAD
-    loglikelihood(model::GaussianRegression, X::Vector{<:Real}, y::Float64)
-=======
     loglikelihood(model::GaussianRegression, X::Matrix{<:Real}, y::Matrix{<:Real})
->>>>>>> a7ee03b8
 
 Calculate the log-likelihood of a Gaussian regression model.
 
-<<<<<<< HEAD
-Args:
-- `model::GaussianRegression`: Gaussian regression model
-- `X::Matrix{<:Real}`: Design matrix
-- `y::Vector{<:Real}`: Response vector
-=======
 # Arguments
 - `model::GaussianRegression`: Gaussian regression model.
 - `X::Matrix{<:Real}`: Design matrix. Each row is an observation.
 - `y::Matrix{<:Real}`: Response matrix. Each row is a response vector.
->>>>>>> a7ee03b8
 
 # Examples
 ```julia
@@ -162,16 +113,12 @@
 loglikelihood(model, X, y)
 ```
 """
-<<<<<<< HEAD
-function loglikelihood(model::GaussianRegression, X::Vector{<:Real}, y::Float64)
-=======
 function loglikelihood(model::GaussianRegression, X::Matrix{<:Real}, y::Matrix{<:Real})
     # confirm dimensions of X and y are correct
     @assert size(X, 1) == size(y, 1) "Number of rows (number of observations) in X and y must be equal."
     @assert size(y, 2) == model.num_targets "Number of columns in y must be equal to the number of targets in the model."
     @assert size(X, 2) == model.num_features "Number of columns in X must be equal to the number of features in the model."
 
->>>>>>> a7ee03b8
     # confirm that the model has been fit
     @assert !all(model.β .== 0) "Coefficient matrix is all zeros. Did you forget to initialize?"
     
@@ -195,27 +142,15 @@
 
    
 """
-<<<<<<< HEAD
-    least_squares(model::GaussianRegression, X::Matrix{<:Real}, y::Vector{<:Real}, w::Vector{<:Real}=ones(length(y)))
-=======
     surrogate_loglikelihood(model::GaussianRegression, X::Matrix{<:Real}, y::Matrix{<:Real}, w::Vector{Float64}=ones(size(y, 1)))
->>>>>>> a7ee03b8
 
 Calculate the (weighted) least squares objective function for a Gaussian regression model, with an L2 penalty on the coefficients.
 
-<<<<<<< HEAD
-Args:
-- `model::GaussianRegression`: Gaussian regression model
-- `X::Matrix{<:Real}`: Design matrix
-- `y::Vector{<:Real}`: Response vector
-- `w::Vector{<:Real}`: Weights for the observations
-=======
 # Arguments
 - `model::GaussianRegression`: Gaussian regression model.
 - `X::Matrix{<:Real}`: Design matrix. Each row is an observation.
 - `y::Matrix{<:Real}`: Response matrix. Each row is a response vector.
 - `w::Vector{Float64}`: Weights for the observations.
->>>>>>> a7ee03b8
 
 # Examples
 ```julia
@@ -233,9 +168,6 @@
 least_squares(model, X, y, w)
 ```
 """
-<<<<<<< HEAD
-function least_squares(model::GaussianRegression, X::Matrix{<:Real}, y::Vector{<:Real}, w::Vector{<:Real}=ones(length(y)))
-=======
 function surrogate_loglikelihood(model::GaussianRegression, X::Matrix{<:Real}, y::Matrix{<:Real}, w::Vector{Float64}=ones(size(y, 1)))
     # assume covariance is the identity, so the log likelihood is just the negative squared error. Ignore loglikelihood terms that don't depend on β.
 
@@ -244,7 +176,6 @@
     @assert size(y, 2) == model.num_targets "Number of columns in y must be equal to the number of targets in the model."
     @assert size(X, 2) == model.num_features "Number of columns in X must be equal to the number of features in the model."
 
->>>>>>> a7ee03b8
     # confirm that the model has been fit
     @assert !all(model.β .== 0) "Coefficient matrix is all zeros. Did you forget to initialize?"
     @assert isposdef(model.Σ) "Covariance matrix is not positive definite. Did you forget to initialize?"
@@ -269,23 +200,9 @@
 end
 
 """
-<<<<<<< HEAD
-    gradient!(G::Vector{<:Real}, model::GaussianRegression, X::Matrix{<:Real}, y::Vector{<:Real}, w::Vector{<:Real}=ones(length(y)))
-
-Calculate the gradient of the least squares objective function for a Gaussian regression model.
-
-    
-Args:
-- `G::Vector{<:Real}`: Gradient of the objective function
-- `model::GaussianRegression`: Gaussian regression model
-- `X::Matrix{<:Real}`: Design matrix
-- `y::Vector{<:Real}`: Response vector
-- `w::Vector{<:Real}`: Weights for the observations
-=======
     surrogate_loglikelihood_gradient!(G::Matrix{<:Real}, model::GaussianRegression, X::Matrix{<:Real}, y::Matrix{<:Real}, w::Vector{Float64}=ones(size(y, 1)))
 
 Calculate the gradient of the (weighted) least squares objective function for a Gaussian regression model, with an L2 penalty on the coefficients.
->>>>>>> a7ee03b8
 
 # Examples
 ```julia
@@ -297,9 +214,6 @@
 surrogate_loglikelihood_gradient!(G, model, X, y)
 ```
 """
-<<<<<<< HEAD
-function gradient!(G::Vector{<:Real}, model::GaussianRegression, X::Matrix{<:Real}, y::Vector{<:Real}, w::Vector{<:Real}=ones(length(y)))
-=======
 function surrogate_loglikelihood_gradient!(G::Matrix{<:Real}, model::GaussianRegression, X::Matrix{<:Real}, y::Matrix{<:Real}, w::Vector{Float64}=ones(size(y, 1)))
     # WARNING: asserts may slow down computation. Remove later?
 
@@ -311,7 +225,6 @@
     # confirm the size of w is correct
     @assert length(w) == size(y, 1) "Length of w must be equal to the number of observations in y."
 
->>>>>>> a7ee03b8
     # confirm that the model has been fit
     @assert !all(model.β .== 0) "Coefficient matrix is all zeros. Did you forget to initialize?"
     @assert isposdef(model.Σ) "Covariance matrix is not positive definite. Did you forget to initialize?"
@@ -333,17 +246,6 @@
 end
 
 """
-<<<<<<< HEAD
-    update_variance!(model::GaussianRegression, X::Matrix{<:Real}, y::Vector{<:Real}, w::Vector{<:Real}=ones(length(y)))
-
-Update the (weighted) variance of a Gaussian regression model. Uses the biased estimator.
-
-Args:
-- `model::GaussianRegression`: Gaussian regression model
-- `X::Matrix{<:Real}`: Design matrix
-- `y::Vector{<:Real}`: Response vector
-- `w::Vector{<:Real}`: Weights for the observations
-=======
     update_variance!(model::GaussianRegression, X::Matrix{<:Real}, y::Matrix{<:Real}, w::Vector{Float64}=ones(size(y, 1)))
 
 Update the (weighted) variance of a Gaussian regression model. Uses the biased estimator.
@@ -353,7 +255,6 @@
 - `X::Matrix{<:Real}`: Design matrix. Each row is an observation.
 - `y::Vector{Float64}`: Response vector. Each row is a response vector.
 - `w::Vector{Float64}`: Weights for the observations.
->>>>>>> a7ee03b8
 
 # Examples
 ```julia
@@ -364,12 +265,6 @@
 update_variance!(model, X, y)
 ```
 """
-<<<<<<< HEAD
-function update_variance!(model::GaussianRegression, X::Matrix{<:Real}, y::Vector{<:Real}, w::Vector{<:Real}=ones(length(y)))
-    # confirm that the model has been fit
-    @assert !isempty(model.β) "Model parameters not initialized, please call fit! first."
-    # calculate residuals
-=======
 function update_variance!(model::GaussianRegression, X::Matrix{<:Real}, y::Matrix{<:Real}, w::Vector{Float64}=ones(size(y, 1)))
     # WARNING: asserts may slow down computation. Remove later?
 
@@ -391,7 +286,6 @@
     end
 
 
->>>>>>> a7ee03b8
     residuals = y - X * model.β
     
     
@@ -405,27 +299,15 @@
 end
 
 """
-<<<<<<< HEAD
-    fit!(model::GaussianRegression, X::Matrix{<:Real}, y::Vector{<:Real}, w::Vector{<:Real}=ones(length(y)))
-=======
     fit!(model::GaussianRegression, X::Matrix{<:Real}, y::Matrix{<:Real}, w::Vector{Float64}=ones(size(y, 1)))
->>>>>>> a7ee03b8
 
 Fit a Gaussian regression model using maximum likelihood estimation.
 
-<<<<<<< HEAD
-Args:
-- `model::GaussianRegression`: Gaussian regression model
-- `X::Matrix{<:Real}`: Design matrix
-- `y::Vector{<:Real}`: Response vector
-- `w::Vector{<:Real}`: Weights for the observations
-=======
 # Arguments
 - `model::GaussianRegression`: Gaussian regression model.
 - `X::Matrix{<:Real}`: Design matrix. Each row is an observation.
 - `y::Matrix{<:Real}`: Response matrix. Each row is a response vector.
 - `w::Vector{Float64}`: Weights for the observations.
->>>>>>> a7ee03b8
 
 # Examples
 ```julia
@@ -435,21 +317,6 @@
 fit!(model, X, y)
 ```
 """
-<<<<<<< HEAD
-function fit!(model::GaussianRegression, X::Matrix{<:Real}, y::Vector{<:Real}, w::Vector{<:Real}=ones(length(y)))
-    # add intercept if specified
-    if model.include_intercept
-        X = hcat(ones(size(X, 1)), X)
-    end
-    # get number of parameters
-    p = size(X, 2)
-    # initialize parameters
-    model.β = rand(p)
-    model.σ² = 1.0
-    # minimize objective
-    objective(β) = least_squares(GaussianRegression(β, model.σ², true, model.λ), X, y, w)
-    objective_grad!(G, β) = gradient!(G, GaussianRegression(β, model.σ², true, model.λ), X, y, w)
-=======
 function fit!(model::GaussianRegression, X::Matrix{<:Real}, y::Matrix{<:Real}, w::Vector{Float64}=ones(size(y, 1)))
     # confirm dimensions of X and y are correct
     @assert size(X, 1) == size(y, 1) "Number of rows (number of observations) in X and y must be equal."
@@ -493,7 +360,6 @@
     end
 
 
->>>>>>> a7ee03b8
     result = optimize(objective, objective_grad!, model.β, LBFGS())
     # update parameters
     model.β = result.minimizer
@@ -507,17 +373,10 @@
 """
     BernoulliRegression(β::Vector{<:Real}, include_intercept::Bool, λ::Float64=0.0)
 
-<<<<<<< HEAD
-Args:
-- `β::Vector{<:Real}`: Coefficients of the regression model
-- `include_intercept::Bool`: Whether to include an intercept term in the model
-- `λ::Float64`: Regularization parameter for the model
-=======
 # Fields
 - `β::Vector{Float64}`: Coefficients of the regression model.
 - `include_intercept::Bool`: Whether to include an intercept term in the model.
 - `λ::Float64`: Regularization parameter for the model.
->>>>>>> a7ee03b8
 
 # Constructors
 - `BernoulliRegression(; include_intercept::Bool = true, λ::Float64=0.0)`
@@ -564,17 +423,6 @@
 end
 
 """
-<<<<<<< HEAD
-    loglikelihood(model::BernoulliRegression, X::Matrix{<:Real}, y::Union{Vector{<:Real}, BitVector}, w::Vector{<:Real}=ones(length(y))
-
-Calculate the log-likelihood of a Bernoulli regression model.
-
-Args:
-- `model::BernoulliRegression`: Bernoulli regression model
-- `X::Matrix{<:Real}`: Design matrix
-- `y::Union{Vector{<:Real}, BitVector}`: Response vector
-- `w::Vector{<:Real}`: Weights for the observations
-=======
     loglikelihood(model::BernoulliRegression, X::Matrix{<:Real}, y::Union{Vector{Float64}, BitVector}, w::Vector{Float64}=ones(length(y))
 
 Calculate the log-likelihood of a Bernoulli regression model.
@@ -584,7 +432,6 @@
 - `X::Matrix{<:Real}`: Design matrix.
 - `y::Union{Vector{Float64}, BitVector}`: Response vector.
 - `w::Vector{Float64}`: Weights for the observations.
->>>>>>> a7ee03b8
 
 # Examples
 ```julia
@@ -594,11 +441,7 @@
 loglikelihood(model, X, y)
 ```
 """
-<<<<<<< HEAD
-function loglikelihood(model::BernoulliRegression, X::Matrix{<:Real}, y::Vector{<:Real}, w::Vector{<:Real}=ones(length(y)))
-=======
 function loglikelihood(model::BernoulliRegression, X::Matrix{<:Real}, y::Matrix{<:Real}, w::Vector{Float64}=ones(size(y, 1)))
->>>>>>> a7ee03b8
     # confirm that the model has been fit
     @assert !isempty(model.β) "Model parameters not initialized, please call fit! first."
     # add intercept if specified and not already included
@@ -607,16 +450,8 @@
     end
     # calculate log likelihood
     p = logistic.(X * model.β)
-<<<<<<< HEAD
-    # Clamp probabilities to avoid log(0) and log(1)
-    p = clamp.(p, 1e-16, 1-1e-16)
-    # convert y if neccesary
-    y = convert(Vector{Float64}, y)
-    return sum(w .* (y .* log.(p) + (1 .- y) .* log.(1 .- p)))
-=======
     
     return sum(w .* (y .* log.(p) .+ (1 .- y) .* log.(1 .- p)))
->>>>>>> a7ee03b8
 end
 
 """
@@ -624,19 +459,11 @@
 
 Calculate the log-likelihood of a single observation of a Bernoulli regression model.
 
-<<<<<<< HEAD
-Args:
-- `model::BernoulliRegression`: Bernoulli regression model
-- `X::Vector{<:Real}`: Design vector
-- `y::Union{Float64, Bool, Int64}`: Response value
-- `w::Float64`: Weight for the observation
-=======
 # Arguments
 - `model::BernoulliRegression`: Bernoulli regression model.
 - `X::Vector{Float64}`: Design vector.
 - `y::Union{Float64, Bool, Int64}`: Response value.
 - `w::Float64`: Weight for the observation.
->>>>>>> a7ee03b8
 
 # Examples
 ```julia
@@ -663,38 +490,6 @@
 end
 
 """
-<<<<<<< HEAD
-    gradient!(grad::Vector{<:Real}, model::BernoulliRegression, X::Matrix{<:Real}, y::Union{Vector{<:Real}, BitVector}, w::Vector{<:Real}=ones(length(y))
-
-Calculate the gradient of the negative log-likelihood function for a Bernoulli regression model. 
-
-Args:
-- `grad::Vector{<:Real}`: Gradient of the negative log-likelihood function
-- `model::BernoulliRegression`: Bernoulli regression model
-- `X::Matrix{<:Real}`: Design matrix
-- `y::Union{Vector{<:Real}, BitVector}`: Response vector
-- `w::Vector{<:Real}`: Weights for the observations
-"""
-function gradient!(g::Vector{<:Real}, model::BernoulliRegression, X::Matrix{<:Real}, y::Vector{<:Real}, w::Vector{<:Real}=ones(length(y)))
-    # Calculate probabilities
-    p = logistic.(X * model.β)
-    # Clamp probabilities to avoid log(0) and log(1)
-    p = clamp.(p, 1e-16, 1-1e-16)
-    # Calculate gradient
-    g .= -X' * Diagonal(w) * (y .- p) + (2 * model.λ * model.β)
-end
-
-"""
-    fit!(model::BernoulliRegression, X::Matrix{<:Real}, y::Union{Vector{<:Real}, BitVector}, w::Vector{<:Real}=ones(length(y))
-
-Fit a Bernoulli regression model using maximum likelihood estimation.
-
-Args:
-- `model::BernoulliRegression`: Bernoulli regression model
-- `X::Matrix{<:Real}`: Design matrix
-- `y::Union{Vector{<:Real}, BitVector}`: Response vector
-- `w::Vector{<:Real}`: Weights for the observations
-=======
     gradient!(grad::Vector{Float64}, model::BernoulliRegression, X::Matrix{<:Real}, y::Union{Vector{Float64}, BitVector}, w::Vector{Float64}=ones(length(y))
 
 Calculate the gradient of the negative log-likelihood function for a Bernoulli regression model. 
@@ -731,7 +526,6 @@
 - `X::Matrix{<:Real}`: Design matrix.
 - `y::Union{Vector{Float64}, BitVector}`: Response vector.
 - `w::Vector{Float64}`: Weights for the observations.
->>>>>>> a7ee03b8
 
 # Examples
 ```julia
@@ -747,11 +541,7 @@
 fit!(model, X, y, w)
 ```
 """
-<<<<<<< HEAD
-function fit!(model::BernoulliRegression, X::Matrix{<:Real}, y::Vector{<:Real}, w::Vector{<:Real}=ones(length(y)))
-=======
 function fit!(model::BernoulliRegression, X::Matrix{<:Real}, y::Matrix{<:Real}, w::Vector{Float64}=ones(size(y, 1)))
->>>>>>> a7ee03b8
     # add intercept if specified
     if model.include_intercept
         X = hcat(ones(size(X, 1)), X)
@@ -773,13 +563,8 @@
 """
     mutable struct PoissonRegression <: Regression
 
-<<<<<<< HEAD
-Args:
-- `β::Vector{<:Real}`: Coefficients of the regression model
-=======
 # Fields
 - `β::Vector{Float64}`: Coefficients of the regression model
->>>>>>> a7ee03b8
 - `include_intercept::Bool`: Whether to include an intercept term in the model
 
 # Constructors
@@ -828,24 +613,15 @@
 end
 
 """
-<<<<<<< HEAD
-    loglikelihood(model::PoissonRegression, X::Matrix{<:Real}, y::Union{Vector{<:Real}, Vector{Int64}}, w::Vector{<:Real}=ones(length(y)))
-=======
     loglikelihood(model::PoissonRegression, X::Matrix{<:Real}, y::Union{Vector{Float64}, Vector{Int64}}, w::Vector{Float64}=ones(length(y)))
->>>>>>> a7ee03b8
 
 Calculate the log-likelihood of a Poisson regression model.
 
 # Arguments
 - `model::PoissonRegression`: Poisson regression model
 - `X::Matrix{<:Real}`: Design matrix
-<<<<<<< HEAD
-- `y::Union{Vector{<:Real}, Vector{Int64}}`: Response vector
-- `w::Vector{<:Real}`: Weights for the observations
-=======
 - `y::Union{Vector{Float64}, Vector{Int64}}`: Response vector
 - `w::Vector{Float64}`: Weights for the observations
->>>>>>> a7ee03b8
 
 # Examples
 ```julia
@@ -855,11 +631,7 @@
 loglikelihood(model, X, y)
 ```
 """
-<<<<<<< HEAD
-function loglikelihood(model::PoissonRegression, X::Matrix{<:Real}, y::Union{Vector{<:Real}, Vector{Int64}}, w::Vector{<:Real}=ones(length(y)))
-=======
 function loglikelihood(model::PoissonRegression, X::Matrix{<:Real}, y::Matrix{<:Real}, w::Vector{Float64}=ones(size(y, 1)))
->>>>>>> a7ee03b8
     # confirm that the model has been fit
     @assert !isempty(model.β) "Model parameters not initialized, please call fit! first."
     # add intercept if specified
@@ -907,18 +679,6 @@
 end
 
 """
-<<<<<<< HEAD
-    gradient!(grad::Vector{<:Real}, model::PoissonRegression, X::Matrix{<:Real}, y::Union{Vector{<:Real}, Vector{Int64}}, w::Vector{<:Real}=ones(length(y)))
-
-Calculate the gradient of the negative log-likelihood function for a Poisson regression model.
-
-Args:
-- `grad::Vector{<:Real}`: Gradient of the negative log-likelihood function
-- `model::PoissonRegression`: Poisson regression model
-- `X::Matrix{<:Real}`: Design matrix
-- `y::Union{Vector{<:Real}, Vector{Int64}}`: Response vector
-- `w::Vector{<:Real}`: Weights for the observations
-=======
     gradient!(grad::Vector{Float64}, model::PoissonRegression, X::Matrix{<:Real}, y::Union{Vector{Float64}, Vector{Int64}}, w::Vector{Float64}=ones(length(y)))
 
 Calculate the gradient of the negative log-likelihood function for a Poisson regression model.
@@ -929,7 +689,6 @@
 - `X::Matrix{<:Real}`: Design matrix
 - `y::Union{Vector{Float64}, Vector{Int64}}`: Response vector
 - `w::Vector{Float64}`: Weights for the observations
->>>>>>> a7ee03b8
 
 # Examples
 ```julia
@@ -940,11 +699,6 @@
 gradient!(G, model, X, y)
 ```
 """
-<<<<<<< HEAD
-function gradient!(grad::Vector{<:Real}, model::PoissonRegression, X::Matrix{<:Real}, y::Union{Vector{<:Real}, Vector{Int64}}, w::Vector{<:Real}=ones(length(y)))
-    # calculate the rate
-    rate = exp.(X * model.β)
-=======
 function gradient!(grad::Vector{Float64}, model::PoissonRegression, X::Matrix{<:Real}, y::Matrix{<:Real}, w::Vector{Float64}=ones(size(y,1)))
     # confirm that the model has been fit
     @assert !isempty(model.β) "Model parameters not initialized, please call fit! first."
@@ -956,30 +710,20 @@
     rate = exp.(X * model.β)
     # convert y if necessary
     # y = convert(Vector{Float64}, y)
->>>>>>> a7ee03b8
     # calculate gradient
     grad .= -X' * (Diagonal(w) * (y .- rate)) + (model.λ * 2 * model.β)
 end
 
 """
-<<<<<<< HEAD
-    fit!(model::PoissonRegression, X::Matrix{<:Real}, y::Union{Vector{<:Real}, Vector{Int64}}, w::Vector{<:Real}=ones(length(y)))
-=======
     fit!(model::PoissonRegression, X::Matrix{<:Real}, y::Union{Vector{Float64}, Vector{Int64}}, w::Vector{Float64}=ones(length(y)))
->>>>>>> a7ee03b8
 
 Fit a Poisson regression model using maximum likelihood estimation.
 
 # Arguments
 - `model::PoissonRegression`: Poisson regression model
 - `X::Matrix{<:Real}`: Design matrix
-<<<<<<< HEAD
-- `y::Vector{<:Real}`: Response vector
-- `w::Vector{<:Real}`: Weights for the observations
-=======
 - `y::Union{Vector{Float64}, Vector{Int64}}`: Response vector
 - `w::Vector{Float64}`: Weights for the observations
->>>>>>> a7ee03b8
 
 # Examples
 ```julia
@@ -995,11 +739,7 @@
 fit!(model, X, y, w)
 ```
 """
-<<<<<<< HEAD
-function fit!(model::PoissonRegression, X::Matrix{<:Real}, y::Vector{<:Real}, w::Vector{<:Real}=ones(length(y)))
-=======
 function fit!(model::PoissonRegression, X::Matrix{<:Real}, y::Matrix{<:Real}, w::Vector{Float64}=ones(size(y, 1)))
->>>>>>> a7ee03b8
     # add intercept if specified
     if model.include_intercept
         X = hcat(ones(size(X, 1)), X)
@@ -1007,13 +747,9 @@
     # get number of parameters
     p = size(X, 2)
     # initialize parameters
-<<<<<<< HEAD
-    model.β = zeros(p)
-=======
     model.β = rand(p)
     # convert y if necessary
     # y = convert(Vector{Float64}, y)
->>>>>>> a7ee03b8
     # minimize objective
     obj = β -> -SSM.loglikelihood(SSM.PoissonRegression(β, model.include_intercept, model.λ), X, y, w) + (model.λ * sum(β.^2))
     g! = (g, β) -> SSM.gradient!(g, PoissonRegression(β, model.include_intercept, model.λ), X, y, w)
