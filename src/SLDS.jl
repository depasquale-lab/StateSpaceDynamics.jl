--- conflicted
+++ resolved
@@ -27,12 +27,6 @@
     x[:, 1] = rand(rng, MvNormal(zeros(state_dim), slds.B[z[1]].state_model.Q))
     y[:, 1] = rand(rng, MvNormal(slds.B[z[1]].obs_model.C * x[:, 1], slds.B[z[1]].obs_model.R))
 
-<<<<<<< HEAD
-    for t in 2:T
-        z[t] = rand(rng, Categorical(slds.A[z[t - 1], :] ./ sum(slds.A[z[t - 1], :])))
-        x[:, t] = rand(rng, MvNormal(slds.B[z[t]].state_model.A * x[:, t - 1], slds.B[z[t]].state_model.Q))
-        y[:, t] = rand(rng, MvNormal(slds.B[z[t]].obs_model.C * x[:, t], slds.B[z[t]].obs_model.R))
-=======
     @views for t in 2:T
         # Sample mode based on transition probabilities
         z[t] = rand(Categorical(slds.A[z[t-1], :] ./ sum(slds.A[z[t-1], :])))
@@ -43,7 +37,6 @@
         y[:, t] = rand(
           MvNormal(slds.B[z[t]].obs_model.C * x[:, t], slds.B[z[t]].obs_model.R)
         )
->>>>>>> f0d2dde4
     end
 
     return x, y, z
