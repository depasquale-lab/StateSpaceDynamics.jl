--- conflicted
+++ resolved
@@ -415,11 +415,7 @@
 # Returns
 - `Matrix{Float64}`: The updated observation sequence with the new sample appended.
 """
-<<<<<<< HEAD
 function Random.rand(rng::AbstractRNG, model::AutoRegressionEmission, X::Matrix{<:Real})
-=======
-function sample(model::AutoRegressionEmission, X::AbstractMatrix{<:Real})
->>>>>>> f0d2dde4
     # Extract the last column of X as input
     last_observation = X[:, end]
 
@@ -606,13 +602,7 @@
 """
 function Random.rand(rng::AbstractRNG, model::BernoulliRegressionEmission, Φ::Union{Matrix{<:Real},Vector{<:Real}})
     Φ = size(Φ, 2) == 1 ? reshape(Φ, 1, :) : Φ
-<<<<<<< HEAD
     if model.include_intercept && size(Φ, 2) == length(model.β) - 1
-=======
-
-    # add intercept if specified
-    if model.include_intercept && size(Φ, 2) == size(model.β,1) - 1
->>>>>>> f0d2dde4
         Φ = hcat(ones(size(Φ, 1)), Φ)
     end
     Y = rand.(rng, Bernoulli.(logistic.(Φ * model.β)))
@@ -741,13 +731,7 @@
 """
 function Random.rand(rng::AbstractRNG, model::PoissonRegressionEmission, Φ::Union{Matrix{<:Real},Vector{<:Real}})
     Φ = size(Φ, 2) == 1 ? reshape(Φ, 1, :) : Φ
-<<<<<<< HEAD
     if model.include_intercept && size(Φ, 2) == length(model.β) - 1
-=======
-
-    # add intercept if specified
-    if model.include_intercept && size(Φ, 2) == size(model.β,1) - 1
->>>>>>> f0d2dde4
         Φ = hcat(ones(size(Φ, 1)), Φ)
     end
     Y = rand.(rng, Poisson.(exp.(Φ * model.β)))
