# Public API
export GaussianMixtureModel, PoissonMixtureModel, fit!, loglikelihood

"""
    GaussianMixtureModel

A Gaussian Mixture Model for clustering and density estimation.
<<<<<<< HEAD
=======

# Fields
- `k::Int`: Number of clusters.
- `μₖ::AbstractMatrix{T}`: Means of each cluster (dimensions: data_dim x k).
- `Σₖ::Array{AbstractMatrix{T, 1}`: Covariance matrices of each cluster.
- `πₖ::Vector{Float64}`: Mixing coefficients for each cluster.


# Examples
```julia
gmm = GaussianMixtureModel(3, 2) # Create a Gaussian Mixture Model with 3 clusters and 2-dimensional data
fit!(gmm, data)
```
>>>>>>> c384c5f8
"""
mutable struct GaussianMixtureModel{T<:Real,M<:AbstractMatrix{T},V<:AbstractVector{T}} <: MixtureModel
    k::Int
    μₖ::M           # Means of each cluster (D, K)
    Σₖ::Vector{M}     # Covariance matrices of each cluster (D, D)
    πₖ::V             # Mixing coefficients (K)
end

"""
    GaussianMixtureModel(k::Int, data_dim::Int)
    
Constructor for GaussianMixtureModel. Initializes Σₖ's covariance matrices to the 
identity, πₖ to a uniform distribution, and μₖ's means to zeros.
"""
function GaussianMixtureModel(k::Int, D::Int)
    Σ = [Matrix{Float64}(I, D, D) for _ in 1:k]
    πs = ones(k) ./ k
    μ = randn(D, k)
    return GaussianMixtureModel(k, μ, Σ, πs)
end

"""
    Random.rand(rng::AbstractRNG, gmm::GaussianMixtureModel, n::Int)

Draw 'n' samples from gmm. Returns a Matrix{Float64}, where each row is a data point.
"""
function Random.rand(rng::AbstractRNG, gmm::GaussianMixtureModel, n::Int)
    counts = rand(rng, Multinomial(n, gmm.πₖ), 1)
    D = size(gmm.μₖ, 1)
    samples = Matrix{Float64}(undef, D, n)
    idx = 1
    for k in 1:gmm.k
        nk = counts[k]
        if nk > 0
            dist = MvNormal(gmm.μₖ[:, k], gmm.Σₖ[k])
            samples[:, idx:idx + nk - 1] .= rand(rng, dist, nk)
            idx += nk
        end
    end
    return samples
end

Random.rand(gmm::GaussianMixtureModel, n::Int) = rand(Random.default_rng(), gmm, n)

<<<<<<< HEAD
"""
    estep(gmm::GaussianMixtureModel, data::Matrix{<:Real})
=======
function E_Step(gmm::GaussianMixtureModel, data::AbstractMatrix{T}) where {T<:Real}
    N, _ = size(data)
    K = gmm.k
    γ = zeros(N, K)
    log_γ = zeros(N, K)
    class_probabilities = zeros(N, K)
>>>>>>> c384c5f8

Performs the E-step of the Expectation-Maximization Algorithm for a Gaussian Mixture Model. 
"""
function estep(gmm::GaussianMixtureModel, data::AbstractMatrix{<:Real})
    D, N = size(data)
    K = gmm.k
    log_γ = zeros(K, N)
    γ = zeros(K, N)
    for n in 1:N
        for k in 1:K
            dist = MvNormal(gmm.μₖ[:, k], gmm.Σₖ[k])
            log_γ[k, n] = log(gmm.πₖ[k]) + logpdf(dist, data[:, n])
        end
        logsum = logsumexp(log_γ[:, n])
        γ[:, n] .= exp.(log_γ[:, n] .- logsum)
    end
    return γ
end

<<<<<<< HEAD
estep(gmm::GaussianMixtureModel, data::AbstractVector{<:Real}) = estep(gmm, reshape(data, :, 1))

"""
    mstep!(gmm::GaussianMixtureModel, data::Matrix{T}, class_probabilities::Matrix{T})
=======
function M_Step!(
    gmm::GaussianMixtureModel, 
    data::AbstractMatrix{T}, 
    class_probabilities::AbstractMatrix{T},
) where {T<:Real}
    N, D = size(data)
    K = gmm.k
    γ = class_probabilities

    N_k = zeros(K)
    μₖ = zeros(K, D)
    Σₖ = zeros(D, D, K)

    @views for k in 1:K
        N_k[k] = sum(γ[:, k])
        μₖ[k, :] = (γ[:, k]' * data) / N_k[k]
    end
>>>>>>> c384c5f8

Performs the M-step of the Expectation-Maximization Algorithm 
"""
function mstep!(gmm::GaussianMixtureModel, data::Matrix{<:Real}, γ::Matrix{<:Real})
    D, N = size(data)
    K = gmm.k
    N_k = sum(γ, dims=2)
    μ_new = (data * γ') ./ N_k'
    Σ_new = Matrix{Float64}[]
    for k in 1:K
        x_centered = data .- μ_new[:, k]
        cov = (x_centered .* reshape(γ[k, :], :, 1)') * x_centered' / (N_k[k] + 1e-6) + 1e-6 * I
        push!(Σ_new, Symmetric(cov))
    end
    gmm.μₖ = μ_new
    gmm.Σₖ = Σ_new
    gmm.πₖ .= vec(N_k) / N
end

mstep!(gmm::GaussianMixtureModel, data::AbstractVector{<:Real}, γ::Matrix{<:Real}) =
    mstep!(gmm, reshape(data, :, 1), γ)

"""
    loglikelihood(gmm::GaussianMixtureModel, data::Matrix{<:Real})

Compute the log-likelihood of the data given the Gaussian Mixture Model (GMM). The data matrix should be of shape (# observations, # features).

# Arguments 
- `gmm::GaussianMixtureModel`: The Gaussian Mixture Model instance 
- `data::Matrix{<:Real}`: data matrix to calculate the Log-Likelihood 

# Returns
- `Float64`: The log-likelihood of the data given the model.
"""
<<<<<<< HEAD
function loglikelihood(gmm::GaussianMixtureModel, data::Matrix{<:Real})
    D, N = size(data)
    K = gmm.k
=======
function log_likelihood(gmm::GaussianMixtureModel, data::AbstractMatrix{T}) where {T<:Real}
    N, K = size(data, 1), gmm.k
>>>>>>> c384c5f8
    ll = 0.0
    for n in 1:N
        probs = [gmm.πₖ[k] * pdf(MvNormal(gmm.μₖ[:, k], gmm.Σₖ[k]), data[:, n]) for k in 1:K]
        ll += log(sum(probs))
    end
    return ll
end

loglikelihood(gmm::GaussianMixtureModel, data::Vector{<:Real}) = loglikelihood(gmm, reshape(data, :, 1))

"""
    fit!(gmm::GaussianMixtureModel, data::Matrix{<:Real}; <keyword arguments>)

Fits a Gaussian Mixture Model (GMM) to the given data using the Expectation-Maximization (EM) algorithm.

# Arguments
- `gmm::GaussianMixtureModel`: The Gaussian Mixture Model to be fitted.
- `data::Matrix{<:Real}`: The dataset on which the model will be fitted, where each row represents a data point.
- `maxiter::Int=50`: The maximum number of iterations for the EM algorithm (default: 50).
- `tol::Float64=1e-3`: The tolerance for convergence. The algorithm stops if the change in log-likelihood between iterations is less than this value (default: 1e-3).
- `initialize_kmeans::Bool=false`: If true, initializes the means of the GMM using K-means++ initialization (default: false).

# Returns
- `class_probabilities`: A matrix where each entry (i, k) represents the probability of the i-th data point belonging to the k-th component of the mixture model.
"""
<<<<<<< HEAD
function fit!(gmm::GaussianMixtureModel, data::Matrix{<:Real}; maxiter=50, tol=1e-3, initialize_kmeans=false)
    prev_ll = -Inf
    lls = Float64[]
=======
function fit!(
    gmm::GaussianMixtureModel,
    data::AbstractMatrix{T};
    maxiter::Int=50,
    tol::Float64=1e-3,
    initialize_kmeans::Bool=false,
) where {T<:Real}
    prev_ll = -Inf  # Initialize to negative infinity

>>>>>>> c384c5f8
    if initialize_kmeans
        gmm.μₖ = kmeanspp_initialization(data, gmm.k)
    end
    for i in 1:maxiter
        γ = estep(gmm, data)
        mstep!(gmm, data, γ)
        ll = loglikelihood(gmm, data)
        push!(lls, ll)
        println("Iteration $i: Log-likelihood = $ll")
        if abs(ll - prev_ll) < tol
            println("Converged at iteration $i")
            break
        end
        prev_ll = ll
    end
    γ = estep(gmm, data)
    return γ, lls
end

<<<<<<< HEAD
fit!(gmm::GaussianMixtureModel, data::Vector{<:Real}; kwargs...) = fit!(gmm, reshape(data, :, 1); kwargs...)

=======
# Handle vector data by reshaping it into a 2D matrix with a single column
function E_Step(gmm::GaussianMixtureModel, data::AbstractVector{Float64})
    return E_Step(gmm, reshape(data, :, 1))
end

# function M_Step!(
#     gmm::GaussianMixtureModel, data::AbstractVector{T}, class_probabilities::AbstractMatrix{T} 
# ) where {T<:Real}
#     return M_Step!(gmm, reshape(data, :, 1), class_probabilities)
# end

# function M_Step!(
#     gmm::GaussianMixtureModel,data::AbstractMatrix{T}, class_probabilities::AbstractVector{T},
# ) where {T<:Real}
#   return M_Step!(gmm, data, reshape(class_probabilities, :, 1))
# end

function M_Step!(
    gmm::GaussianMixtureModel,
    data_raw::AbstractArray{T,ND1},
    γ_raw   ::AbstractArray{T,ND2},
) where {T<:Real, ND1, ND2}
    data = ND1 == 1 ? reshape(data_raw,:,1) : data_raw
    γ = ND2 == 1 ? reshape(γ_raw,:,1) : γ_raw

    return M_Step!(gmm, data, γ)
end

function log_likelihood(gmm::GaussianMixtureModel, data::AbstractVector{Float64})
    return log_likelihood(gmm, reshape(data, :, 1))
end

function fit!(
    gmm::GaussianMixtureModel,
    data::AbstractVector{T};
    maxiter::Int=50,
    tol::Float64=1e-3,
    initialize_kmeans::Bool=true,
) where {T<:Real}
    return fit!(
        gmm,
        reshape(data, :, 1);
        maxiter=maxiter,
        tol=tol,
        initialize_kmeans=initialize_kmeans,
    )
end
>>>>>>> c384c5f8

"""
    PoissonMixtureModel

A Poisson Mixture Model for clustering and density estimation.

## Fields
- `k::Int`: Number of poisson-distributed clusters.
- `λₖ::Vector{Float64}`: Means of each cluster.
- `πₖ::Vector{Float64}`: Mixing coefficients for each cluster.
"""
mutable struct PoissonMixtureModel{T<:Real,V<:AbstractVector{T}} <: MixtureModel
    k::Int
    λₖ::V
    πₖ::V
end


"""
    PoissonMixtureModel(k::Int)
    
Constructor for PoissonMixtureModel. Initializes λₖ's means to 
ones and πₖ to a uniform distribution.
"""
function PoissonMixtureModel(k::Int)
<<<<<<< HEAD
    λ = ones(k)
    π = ones(k) ./ k
    return PoissonMixtureModel(k, λ, π)
=======
    λs = ones(k)
    πs = ones(k) ./ k
    return PoissonMixtureModel(k, λs, πs)
end

function E_Step(pmm::PoissonMixtureModel, data::AbstractMatrix{Int})
    N, _ = size(data)
    γ = zeros(N, pmm.k)

    @views for n in 1:N
        for k in 1:(pmm.k)
            λk = pmm.λₖ[k]
            log_γnk = log(pmm.πₖ[k]) + logpdf(Poisson(λk), data[n, 1])
            γ[n, k] = exp(log_γnk)  # Direct computation of responsibilities
        end
        γ[n, :] /= sum(γ[n, :])  # Normalize responsibilities
    end

    return γ  # Return the responsibility matrix
end

function M_Step!(pmm::PoissonMixtureModel, data::AbstractMatrix{Int}, γ::AbstractMatrix{<:Real})
    N, _ = size(data)

    @views for k in 1:(pmm.k)
        Nk = sum(γ[:, k])
        pmm.λₖ[k] = sum(γ[:, k] .* data) / Nk  # Update λk
        pmm.πₖ[k] = Nk / N  # Update mixing coefficient
    end
>>>>>>> c384c5f8
end

"""
    estep(pmm::PoissonMixtureModel, data::Matrix{Int})

Performs the E-step of the Expectation-Maximization Algorithm for Poisson Mixture Model. 
"""
<<<<<<< HEAD
function estep(pmm::PoissonMixtureModel, data::Matrix{Int})
    _, N = size(data)
    K = pmm.k
    log_γ = zeros(K, N)
    γ = zeros(K, N)
    for n in 1:N
        for k in 1:K
            log_γ[k, n] = log(pmm.πₖ[k]) + logpdf(Poisson(pmm.λₖ[k]), data[1, n])
=======
function fit!(
    pmm::PoissonMixtureModel,
    data::AbstractMatrix{T};
    maxiter::Int=50,
    tol::Float64=1e-3,
    initialize_kmeans::Bool=false,
) where {T<:Int}
    prev_ll = -Inf  # Initialize previous log likelihood to negative infinity

    if initialize_kmeans
        λₖ_matrix = permutedims(kmeanspp_initialization(Float64.(data), pmm.k))
        pmm.λₖ = vec(λₖ_matrix)
    end

    for iter in 1:maxiter
        γ = E_Step(pmm, data)  # E-Step
        M_Step!(pmm, data, γ)  # M-Step
        curr_ll = log_likelihood(pmm, data)  # Current log likelihood

        println("Iteration: $iter, Log-likelihood: $curr_ll")

        if abs(curr_ll - prev_ll) < tol  # Check for convergence
            println("Convergence reached at iteration $iter")
            break
>>>>>>> c384c5f8
        end
        logsum = logsumexp(log_γ[:, n])
        γ[:, n] .= exp.(log_γ[:, n] .- logsum)
    end
    return γ
end

estep(pmm::PoissonMixtureModel, data::Vector{Int}) = estep(pmm, reshape(data, 1, :))

"""
    mstep(pmm::PoissonMixtureModel, data::Matrix{Int}, γ::Matrix{<:Real)

Performs the M-step of the Expectation-Maximization Algorithm for Poisson Mixture Model. 
"""
<<<<<<< HEAD
function mstep!(pmm::PoissonMixtureModel, data::Matrix{Int}, γ::Matrix{<:Real})
    _, N = size(data)
    for k in 1:pmm.k
        Nk = sum(γ[k, :])
        pmm.λₖ[k] = sum(γ[k, :] .* data[1, :]) / Nk
        pmm.πₖ[k] = Nk / N
=======
function log_likelihood(pmm::PoissonMixtureModel, data::AbstractMatrix{Int})
    ll = 0.0
    for n in 1:size(data, 1)
        ll_n = log(
            sum([pmm.πₖ[k] * pdf(Poisson(pmm.λₖ[k]), data[n, 1]) for k in 1:(pmm.k)])
        )
        ll += ll_n
>>>>>>> c384c5f8
    end
end

mstep!(pmm::PoissonMixtureModel, data::Vector{Int}, γ::Matrix{<:Real}) = mstep!(pmm, reshape(data, 1, :), γ)

"""
    sample(pmm::PoissonMixtureModel, n)

Draw 'n' samples from pmm. Returns a Vector{Int} of length n.

"""
function Random.rand(rng::AbstractRNG, pmm::PoissonMixtureModel, n::Int)
    component_samples = rand(rng, Multinomial(n, pmm.πₖ), 1)
    samples = Vector{Int}(undef, n)
    start_idx = 1

    for i in 1:pmm.k
        num_samples = component_samples[i]
        if num_samples > 0
            λ = pmm.λₖ[i]
            samples[start_idx:(start_idx + num_samples - 1)] .= rand(rng, Poisson(λ), num_samples)
            start_idx += num_samples
        end
    end
    return samples
end

function Random.rand(pmm::PoissonMixtureModel, n::Int)
    return rand(Random.default_rng(), pmm, n)
end

<<<<<<< HEAD
"""
    loglikelihood(pmm::PoissonMixtureModel, data::Matrix{Int})

Compute the log-likelihood of the data given the Poisson Mixture Model (PMM). The data matrix should be of shape (# features, # obs).

# Returns
- `Float64`: The log-likelihood of the data given the model.
"""
function loglikelihood(pmm::PoissonMixtureModel, data::Matrix{Int})
    _, N = size(data)
    K = pmm.k
    ll = 0.0
    for n in 1:N
        probs = [pmm.πₖ[k] * pdf(Poisson(pmm.λₖ[k]), data[1, n]) for k in 1:K]
        ll += log(sum(probs))
    end
    return ll
end

loglikelihood(pmm::PoissonMixtureModel, data::Vector{Int}) = loglikelihood(pmm, reshape(data, 1, :))


"""
    fit!(pmm::PoissonMixtureModel, data::Matrix{Int}; maxiter::Int=50, tol::Float64=1e-3, initialize_kmeans::Bool=false)

Fits a Poisson Mixture Model (PMM) to the given data using the Expectation-Maximization (EM) algorithm.

# Arguments
- `pmm::PoissonMixtureModel`: The Poisson Mixture Model to be fitted.
- `data::Matrix{Int}`: The dataset on which the model will be fitted, where each row represents a data point.

# Keyword Arguments
- `maxiter::Int=50`: The maximum number of iterations for the EM algorithm (default: 50).
- `tol::Float64=1e-3`: The tolerance for convergence. The algorithm stops if the change in log-likelihood between iterations is less than this value (default: 1e-3).
- `initialize_kmeans::Bool=false`: If true, initializes the means of the PMM using K-means++ initialization (default: false).

# Returns
- `class_probabilities`: A matrix where each entry (i, k) represents the probability of the i-th data point belonging to the k-th component of the mixture model.
"""
function fit!(pmm::PoissonMixtureModel, data::Matrix{Int}; maxiter=50, tol=1e-3, initialize_kmeans=false)
    prev_ll = -Inf
    lls = Float64[]
    if initialize_kmeans
        pmm.λₖ = vec(kmeanspp_initialization(Float64.(data), pmm.k))
    end
    for iter in 1:maxiter
        γ = estep(pmm, data)
        mstep!(pmm, data, γ)
        ll = loglikelihood(pmm, data)
        push!(lls, ll)
        println("Iteration $iter: Log-likelihood = $ll")
        if abs(ll - prev_ll) < tol
            println("Converged at iteration $iter")
            break
        end
        prev_ll = ll
    end
    γ = estep(pmm, data)
    return γ, lls
end

fit!(pmm::PoissonMixtureModel, data::Vector{Int}; kwargs...) = fit!(pmm, reshape(data, 1, :); kwargs...)
=======
# Handle vector data by reshaping it into a 2D matrix with a single column
function E_Step(pmm::PoissonMixtureModel, data::AbstractVector{Int})
    return E_Step(pmm, reshape(data, :, 1))
end

# function M_Step!(
#     pmm::PoissonMixtureModel, data::AbstractVector{Int}, class_probabilities::AbstractMatrix{<:Real}
# )
#     return M_Step!(pmm, reshape(data, :, 1), class_probabilities)
# end

# function M_Step!(
#     pmm::PoissonMixtureModel, data::AbstractVector{Int}, class_probabilities::AbstractMatrix{T}
# ) where {T<:Real}
#   return M_Step!(pmm, data, reshape(class_probabilities, :, 1))
# end

function M_Step!(
    pmm::PoissonMixtureModel,
    data_raw::AbstractArray{Int,ND1},
    γ_raw   ::AbstractArray{T,ND2},
) where {T<:Real, ND1, ND2}
    data = ND1 == 1 ? reshape(data_raw,:,1) : data_raw
    γ = ND2 == 1 ? reshape(γ_raw,:,1) : γ_raw

    return M_Step!(pmm, data, γ)
end

function log_likelihood(pmm::PoissonMixtureModel, data::AbstractVector{Int})
    return log_likelihood(pmm, reshape(data, :, 1))
end

function fit!(
    pmm::PoissonMixtureModel,
    data::AbstractVector{T};
    maxiter::Int=50,
    tol::Float64=1e-3,
    initialize_kmeans::Bool=true,
) where {T<:Int}
    return fit!(
        pmm,
        reshape(data, :, 1);
        maxiter=maxiter,
        tol=tol,
        initialize_kmeans=initialize_kmeans,
    )
end
>>>>>>> c384c5f8
<|MERGE_RESOLUTION|>--- conflicted
+++ resolved
@@ -5,22 +5,6 @@
     GaussianMixtureModel
 
 A Gaussian Mixture Model for clustering and density estimation.
-<<<<<<< HEAD
-=======
-
-# Fields
-- `k::Int`: Number of clusters.
-- `μₖ::AbstractMatrix{T}`: Means of each cluster (dimensions: data_dim x k).
-- `Σₖ::Array{AbstractMatrix{T, 1}`: Covariance matrices of each cluster.
-- `πₖ::Vector{Float64}`: Mixing coefficients for each cluster.
-
-
-# Examples
-```julia
-gmm = GaussianMixtureModel(3, 2) # Create a Gaussian Mixture Model with 3 clusters and 2-dimensional data
-fit!(gmm, data)
-```
->>>>>>> c384c5f8
 """
 mutable struct GaussianMixtureModel{T<:Real,M<:AbstractMatrix{T},V<:AbstractVector{T}} <: MixtureModel
     k::Int
@@ -65,17 +49,8 @@
 
 Random.rand(gmm::GaussianMixtureModel, n::Int) = rand(Random.default_rng(), gmm, n)
 
-<<<<<<< HEAD
 """
     estep(gmm::GaussianMixtureModel, data::Matrix{<:Real})
-=======
-function E_Step(gmm::GaussianMixtureModel, data::AbstractMatrix{T}) where {T<:Real}
-    N, _ = size(data)
-    K = gmm.k
-    γ = zeros(N, K)
-    log_γ = zeros(N, K)
-    class_probabilities = zeros(N, K)
->>>>>>> c384c5f8
 
 Performs the E-step of the Expectation-Maximization Algorithm for a Gaussian Mixture Model. 
 """
@@ -95,30 +70,10 @@
     return γ
 end
 
-<<<<<<< HEAD
 estep(gmm::GaussianMixtureModel, data::AbstractVector{<:Real}) = estep(gmm, reshape(data, :, 1))
 
 """
     mstep!(gmm::GaussianMixtureModel, data::Matrix{T}, class_probabilities::Matrix{T})
-=======
-function M_Step!(
-    gmm::GaussianMixtureModel, 
-    data::AbstractMatrix{T}, 
-    class_probabilities::AbstractMatrix{T},
-) where {T<:Real}
-    N, D = size(data)
-    K = gmm.k
-    γ = class_probabilities
-
-    N_k = zeros(K)
-    μₖ = zeros(K, D)
-    Σₖ = zeros(D, D, K)
-
-    @views for k in 1:K
-        N_k[k] = sum(γ[:, k])
-        μₖ[k, :] = (γ[:, k]' * data) / N_k[k]
-    end
->>>>>>> c384c5f8
 
 Performs the M-step of the Expectation-Maximization Algorithm 
 """
@@ -153,14 +108,9 @@
 # Returns
 - `Float64`: The log-likelihood of the data given the model.
 """
-<<<<<<< HEAD
 function loglikelihood(gmm::GaussianMixtureModel, data::Matrix{<:Real})
     D, N = size(data)
     K = gmm.k
-=======
-function log_likelihood(gmm::GaussianMixtureModel, data::AbstractMatrix{T}) where {T<:Real}
-    N, K = size(data, 1), gmm.k
->>>>>>> c384c5f8
     ll = 0.0
     for n in 1:N
         probs = [gmm.πₖ[k] * pdf(MvNormal(gmm.μₖ[:, k], gmm.Σₖ[k]), data[:, n]) for k in 1:K]
@@ -186,21 +136,9 @@
 # Returns
 - `class_probabilities`: A matrix where each entry (i, k) represents the probability of the i-th data point belonging to the k-th component of the mixture model.
 """
-<<<<<<< HEAD
 function fit!(gmm::GaussianMixtureModel, data::Matrix{<:Real}; maxiter=50, tol=1e-3, initialize_kmeans=false)
     prev_ll = -Inf
     lls = Float64[]
-=======
-function fit!(
-    gmm::GaussianMixtureModel,
-    data::AbstractMatrix{T};
-    maxiter::Int=50,
-    tol::Float64=1e-3,
-    initialize_kmeans::Bool=false,
-) where {T<:Real}
-    prev_ll = -Inf  # Initialize to negative infinity
-
->>>>>>> c384c5f8
     if initialize_kmeans
         gmm.μₖ = kmeanspp_initialization(data, gmm.k)
     end
@@ -220,58 +158,7 @@
     return γ, lls
 end
 
-<<<<<<< HEAD
 fit!(gmm::GaussianMixtureModel, data::Vector{<:Real}; kwargs...) = fit!(gmm, reshape(data, :, 1); kwargs...)
-
-=======
-# Handle vector data by reshaping it into a 2D matrix with a single column
-function E_Step(gmm::GaussianMixtureModel, data::AbstractVector{Float64})
-    return E_Step(gmm, reshape(data, :, 1))
-end
-
-# function M_Step!(
-#     gmm::GaussianMixtureModel, data::AbstractVector{T}, class_probabilities::AbstractMatrix{T} 
-# ) where {T<:Real}
-#     return M_Step!(gmm, reshape(data, :, 1), class_probabilities)
-# end
-
-# function M_Step!(
-#     gmm::GaussianMixtureModel,data::AbstractMatrix{T}, class_probabilities::AbstractVector{T},
-# ) where {T<:Real}
-#   return M_Step!(gmm, data, reshape(class_probabilities, :, 1))
-# end
-
-function M_Step!(
-    gmm::GaussianMixtureModel,
-    data_raw::AbstractArray{T,ND1},
-    γ_raw   ::AbstractArray{T,ND2},
-) where {T<:Real, ND1, ND2}
-    data = ND1 == 1 ? reshape(data_raw,:,1) : data_raw
-    γ = ND2 == 1 ? reshape(γ_raw,:,1) : γ_raw
-
-    return M_Step!(gmm, data, γ)
-end
-
-function log_likelihood(gmm::GaussianMixtureModel, data::AbstractVector{Float64})
-    return log_likelihood(gmm, reshape(data, :, 1))
-end
-
-function fit!(
-    gmm::GaussianMixtureModel,
-    data::AbstractVector{T};
-    maxiter::Int=50,
-    tol::Float64=1e-3,
-    initialize_kmeans::Bool=true,
-) where {T<:Real}
-    return fit!(
-        gmm,
-        reshape(data, :, 1);
-        maxiter=maxiter,
-        tol=tol,
-        initialize_kmeans=initialize_kmeans,
-    )
-end
->>>>>>> c384c5f8
 
 """
     PoissonMixtureModel
@@ -297,41 +184,9 @@
 ones and πₖ to a uniform distribution.
 """
 function PoissonMixtureModel(k::Int)
-<<<<<<< HEAD
     λ = ones(k)
     π = ones(k) ./ k
     return PoissonMixtureModel(k, λ, π)
-=======
-    λs = ones(k)
-    πs = ones(k) ./ k
-    return PoissonMixtureModel(k, λs, πs)
-end
-
-function E_Step(pmm::PoissonMixtureModel, data::AbstractMatrix{Int})
-    N, _ = size(data)
-    γ = zeros(N, pmm.k)
-
-    @views for n in 1:N
-        for k in 1:(pmm.k)
-            λk = pmm.λₖ[k]
-            log_γnk = log(pmm.πₖ[k]) + logpdf(Poisson(λk), data[n, 1])
-            γ[n, k] = exp(log_γnk)  # Direct computation of responsibilities
-        end
-        γ[n, :] /= sum(γ[n, :])  # Normalize responsibilities
-    end
-
-    return γ  # Return the responsibility matrix
-end
-
-function M_Step!(pmm::PoissonMixtureModel, data::AbstractMatrix{Int}, γ::AbstractMatrix{<:Real})
-    N, _ = size(data)
-
-    @views for k in 1:(pmm.k)
-        Nk = sum(γ[:, k])
-        pmm.λₖ[k] = sum(γ[:, k] .* data) / Nk  # Update λk
-        pmm.πₖ[k] = Nk / N  # Update mixing coefficient
-    end
->>>>>>> c384c5f8
 end
 
 """
@@ -339,7 +194,6 @@
 
 Performs the E-step of the Expectation-Maximization Algorithm for Poisson Mixture Model. 
 """
-<<<<<<< HEAD
 function estep(pmm::PoissonMixtureModel, data::Matrix{Int})
     _, N = size(data)
     K = pmm.k
@@ -348,32 +202,6 @@
     for n in 1:N
         for k in 1:K
             log_γ[k, n] = log(pmm.πₖ[k]) + logpdf(Poisson(pmm.λₖ[k]), data[1, n])
-=======
-function fit!(
-    pmm::PoissonMixtureModel,
-    data::AbstractMatrix{T};
-    maxiter::Int=50,
-    tol::Float64=1e-3,
-    initialize_kmeans::Bool=false,
-) where {T<:Int}
-    prev_ll = -Inf  # Initialize previous log likelihood to negative infinity
-
-    if initialize_kmeans
-        λₖ_matrix = permutedims(kmeanspp_initialization(Float64.(data), pmm.k))
-        pmm.λₖ = vec(λₖ_matrix)
-    end
-
-    for iter in 1:maxiter
-        γ = E_Step(pmm, data)  # E-Step
-        M_Step!(pmm, data, γ)  # M-Step
-        curr_ll = log_likelihood(pmm, data)  # Current log likelihood
-
-        println("Iteration: $iter, Log-likelihood: $curr_ll")
-
-        if abs(curr_ll - prev_ll) < tol  # Check for convergence
-            println("Convergence reached at iteration $iter")
-            break
->>>>>>> c384c5f8
         end
         logsum = logsumexp(log_γ[:, n])
         γ[:, n] .= exp.(log_γ[:, n] .- logsum)
@@ -388,22 +216,12 @@
 
 Performs the M-step of the Expectation-Maximization Algorithm for Poisson Mixture Model. 
 """
-<<<<<<< HEAD
 function mstep!(pmm::PoissonMixtureModel, data::Matrix{Int}, γ::Matrix{<:Real})
     _, N = size(data)
     for k in 1:pmm.k
         Nk = sum(γ[k, :])
         pmm.λₖ[k] = sum(γ[k, :] .* data[1, :]) / Nk
         pmm.πₖ[k] = Nk / N
-=======
-function log_likelihood(pmm::PoissonMixtureModel, data::AbstractMatrix{Int})
-    ll = 0.0
-    for n in 1:size(data, 1)
-        ll_n = log(
-            sum([pmm.πₖ[k] * pdf(Poisson(pmm.λₖ[k]), data[n, 1]) for k in 1:(pmm.k)])
-        )
-        ll += ll_n
->>>>>>> c384c5f8
     end
 end
 
@@ -435,7 +253,6 @@
     return rand(Random.default_rng(), pmm, n)
 end
 
-<<<<<<< HEAD
 """
     loglikelihood(pmm::PoissonMixtureModel, data::Matrix{Int})
 
@@ -497,53 +314,4 @@
     return γ, lls
 end
 
-fit!(pmm::PoissonMixtureModel, data::Vector{Int}; kwargs...) = fit!(pmm, reshape(data, 1, :); kwargs...)
-=======
-# Handle vector data by reshaping it into a 2D matrix with a single column
-function E_Step(pmm::PoissonMixtureModel, data::AbstractVector{Int})
-    return E_Step(pmm, reshape(data, :, 1))
-end
-
-# function M_Step!(
-#     pmm::PoissonMixtureModel, data::AbstractVector{Int}, class_probabilities::AbstractMatrix{<:Real}
-# )
-#     return M_Step!(pmm, reshape(data, :, 1), class_probabilities)
-# end
-
-# function M_Step!(
-#     pmm::PoissonMixtureModel, data::AbstractVector{Int}, class_probabilities::AbstractMatrix{T}
-# ) where {T<:Real}
-#   return M_Step!(pmm, data, reshape(class_probabilities, :, 1))
-# end
-
-function M_Step!(
-    pmm::PoissonMixtureModel,
-    data_raw::AbstractArray{Int,ND1},
-    γ_raw   ::AbstractArray{T,ND2},
-) where {T<:Real, ND1, ND2}
-    data = ND1 == 1 ? reshape(data_raw,:,1) : data_raw
-    γ = ND2 == 1 ? reshape(γ_raw,:,1) : γ_raw
-
-    return M_Step!(pmm, data, γ)
-end
-
-function log_likelihood(pmm::PoissonMixtureModel, data::AbstractVector{Int})
-    return log_likelihood(pmm, reshape(data, :, 1))
-end
-
-function fit!(
-    pmm::PoissonMixtureModel,
-    data::AbstractVector{T};
-    maxiter::Int=50,
-    tol::Float64=1e-3,
-    initialize_kmeans::Bool=true,
-) where {T<:Int}
-    return fit!(
-        pmm,
-        reshape(data, :, 1);
-        maxiter=maxiter,
-        tol=tol,
-        initialize_kmeans=initialize_kmeans,
-    )
-end
->>>>>>> c384c5f8
+fit!(pmm::PoissonMixtureModel, data::Vector{Int}; kwargs...) = fit!(pmm, reshape(data, 1, :); kwargs...)