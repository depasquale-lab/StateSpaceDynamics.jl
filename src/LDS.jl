--- conflicted
+++ resolved
@@ -40,11 +40,7 @@
     lds.Q = lds.Q === nothing ? I(lds.latent_dim) : lds.Q
     lds.R = lds.R === nothing ? I(lds.obs_dim) : lds.R
     lds.x0 = lds.x0 === nothing ? rand(lds.latent_dim) : lds.x0
-<<<<<<< HEAD
     lds.p0 = lds.p0 === nothing ? rand(lds.latent_dim, lds.latent_dim) : lds.p0
-=======
-    lds.q0 = lds.q0 === nothing ? 0.1 * I(lds.latent_dim) : lds.q0
->>>>>>> 309efc77
     if lds.inputs !== nothing
         lds.B = lds.B === nothing ? rand(lds.latent_dim, size(lds.inputs, 2)) : lds.B
     end
@@ -85,24 +81,16 @@
     F = zeros(T, l.latent_dim, l.latent_dim)
     K = zeros(T, l.latent_dim, l.latent_dim)
     # Initialize the first state
-<<<<<<< HEAD
     x_pred[1, :] = l.x0
     p_pred[1, :, :] = l.p0
     x_filt[1, :] = l.x0
     p_filt[1, :, :] = l.p0
-=======
-    x[1, :] = l.x0
-    q[1, :, :] = l.q0
-    # Initialize loglikelihood
-    ll = 0.0
->>>>>>> 309efc77
     # Now perform the Kalman Filter
     for t in 2:T
         # Prediction step
         x_pred[t, :] = l.A * x_filt[t-1, :]
         p_pred[t, :, :] = l.A * p_filt[t-1, :, :] * l.A' + l.Q
         # Compute the Kalman gain
-<<<<<<< HEAD
         F[t, :, :] = l.H * p_pred[t, :, :] * l.H' + l.R
         K[t, :, :] = p_pred[t, :, :] * l.H' * pinv(F[t, :, :])
         # Update step
@@ -114,18 +102,6 @@
     residuals = y - (x_filt * l.H')
     ll = loglikelihood(residuals, F, T, D)
     return x_filt, p_filt, x_pred, p_pred, v, F, K, ll
-=======
-        F[t, :, :] = l.H * q[t, :, :] * l.H' + l.R
-        K[t, :, :] = (q[t, :, :] * l.H') * pinv(F[t, :, :])
-        # Update step
-        v[t, :] = y[t, :] - l.H * x[t, :]
-        x[t, :] = x[t, :] + K[t, :, :] * v[t, :]
-        q[t, :, :] = q[t, :, :] - K[t, :, :] * l.H * q[t, :, :]
-        # check that F is positive definite
-        ll += loglikelihood(l, x[t, :], y[t, :], F[t, :, :])
-    end
-    return x, q, v, F, K, ll
->>>>>>> 309efc77
 end
 
 function KalmanSmoother(l::LDS, y::AbstractArray)
@@ -143,7 +119,6 @@
         # Compute the smoother gain
         J[t-1, :, :] = p_filt[t-1, :, :] * l.A' * pinv(p_pred[t, :, :])
         # Update smoothed estimates
-<<<<<<< HEAD
         x_smooth[t-1, :] = x_filt[t-1, :] + J[t-1, :, :] * (x_smooth[t, :] - l.A * x_filt[t-1, :])
         p_smooth[t-1, :, :] = p_filt[t-1, :, :] + J[t-1, :, :] * (p_smooth[t, :, :] - p_pred[t, :, :]) * J[t-1, :, :]'
     end
@@ -171,28 +146,6 @@
     E_zz = zeros(T, size(μ, 2), size(μ, 2))
     E_zz_prev = zeros(T, size(μ, 2), size(μ, 2))
     # Compute sufficient statistics
-=======
-        xs[t-1, :] = x[t-1, :] + J * (xs[t, :] - l.A * x[t-1, :])
-        qs[t-1, :, :] = q[t-1, :, :] + J * (qs[t, :, :] - q[t, :, :]) * J'
-        # Update time covariance
-        time_cov[t-1, :, :] = (q[t, :, :] * J') + (J_t * (time_cov[t+1, :, :] - l.A * q[t, :, :]) * J')
-        # Save previous smoother gain
-        J_t = J
-    end
-    return xs, qs, time_cov, ll
-end
-
-function EStep(l::LDS, y::AbstractArray)
-    # get length
-    T = size(y, 1)
-    # Run Kalman Smoother
-    xs, qs, time_cov, ll = KalmanSmoother(l, y)
-    # define sufficient statistics
-    δ = zeros(size(y[1,:], 1), size(xs[1,:], 1))
-    γ = zeros(size(xs[1,:], 1), size(xs[1,:], 1))
-    β = zeros(size(xs[1,:], 1), size(xs[1,:], 1))
-    # E-step
->>>>>>> 309efc77
     for t in 1:T
         E_z[t, :] = μ[t, :]
         E_zz[t, :, :] = V[t, :, :] + (μ[t, :] * μ[t, :]')
@@ -200,16 +153,8 @@
             E_zz_prev[t, :, :] =  V[t, :, :] * J[t-1, :, :]' + μ[t, :] * μ[t-1, :]'
         end
     end
-<<<<<<< HEAD
     return E_z, E_zz, E_zz_prev
 end 
-=======
-    # calculate γ₁ and γ₂
-    γ₁ = γ - (xs[T, :] * xs[T,:]') - qs[T, :, :]
-    γ₂ = γ - (xs[1, :] * xs[1,:]') - qs[1, :, :]
-    return xs, qs, δ, γ, γ₁, γ₂, β, ll
-end
->>>>>>> 309efc77
 
 function EStep(l::LDS, y::AbstractArray)
     # run the kalman smoother
@@ -231,7 +176,6 @@
     if l.fit_bool[2]
         l.p0 = E_zz[1, :, :] - (E_z[1, :] * E_z[1, :]') 
     end
-<<<<<<< HEAD
 end
 
 function update_A!(l::LDS, E_zz::AbstractArray, E_zz_prev::AbstractArray)
@@ -251,21 +195,6 @@
             running_sum += E_zz[t, :, :] - (l.A * E_zz_prev[t, :, :]') - (E_zz_prev[t, :, :] * l.A') + (l.A * E_zz[t-1, :, :] * l.A')
         end 
         l.Q = running_sum / (T - 1)
-=======
-    # update Q
-    if l.fit_bool[4]
-        l.Q = (γ₂ - (l.A * β')) / (T-1)
-        if !ishermitian(l.Q)
-            l.Q = (l.Q + l.Q') / 2
-        end
-    end
-    # update R
-    if l.fit_bool[5]
-        l.R = (α - (l.H * δ')) / T
-        if !ishermitian(l.R)
-            l.R = (l.R + l.R') / 2
-        end
->>>>>>> 309efc77
     end
 end
 
@@ -305,11 +234,7 @@
     # Run EM
     for i in 1:max_iter
         # E-step
-<<<<<<< HEAD
         xs, ps, E_z, E_zz, E_zz_prev = EStep(l, y)
-=======
-        xs, qs, δ, γ, γ₁, γ₂, β, ll = EStep(l, y)
->>>>>>> 309efc77
         # M-step
         MStep!(l, E_z, E_zz, E_zz_prev, y)
         # Calculate log-likelihood
