<<<<<<< HEAD
export ProbabilisticPCA, PoissonPCA
=======
export ProbabilisticPCA, loglikelihood, fit!
>>>>>>> a7ee03b8

"""
    mutable struct ProbabilisticPCA 

Probabilistic PCA model from Bishop's Pattern Recognition and Machine Learning.

# Fields:
    W: Weight matrix that maps from latent space to data space.
    σ²: Noise variance
    μ: Mean of the data
    K: Number of latent dimensions
    D: Number of features
    z: Latent variables
"""
mutable struct ProbabilisticPCA
    W::Matrix{<:AbstractFloat} # weight matrix
    σ²::AbstractFloat # noise variance
    μ::Matrix{<:AbstractFloat} # mean of the data
    K::Int # number of latent dimensions
    D::Int # dimension of the data
    z:: Matrix{<:AbstractFloat} # latent variables
end

"""
#     ProbabilisticPCA(;W::Matrix{<:AbstractFloat}, σ²:: <: AbstractFloat, μ::Matrix{<:AbstractFloat}, K::Int, D::Int)

# Constructor for ProbabilisticPCA model.

# # Args:
# - `W::Matrix{<:AbstractFloat}`: Weight matrix that maps from latent space to data space.
# - `σ²:: <: AbstractFloat`: Noise variance
# - `μ::Matrix{<:AbstractFloat}`: Mean of the data
# - `K::Int`: Number of latent dimensions
# - `D::Int`: Number of features

# # Example:
# ```julia
# # PPCA with unknown parameters
# ppca = ProbabilisticPCA(K=1, D=2)
# # PPCA with known parameters
# ppca = ProbabilisticPCA(W=rand(2, 1), σ²=0.1, μ=rand(2), K=1, D=2)
# ```
# """
function ProbabilisticPCA(;W::Matrix{<:AbstractFloat}=Matrix{Float64}(undef, 0, 0), μ::Matrix{<:AbstractFloat}=Matrix{Float64}(undef, 0, 0), σ²::AbstractFloat=0.0, K::Int, D::Int)
    # if W is not provided, initialize it randomly
    W = isempty(W) ? rand(D, K)/sqrt(K) : W
    # if σ² is not provided, initialize it randomly
    σ² = σ² === 0.0 ? rand() : σ²
    # add empty z
    z = Matrix{Float64}(undef, 0, 0)
    return ProbabilisticPCA(W, σ², μ, K, D, z)
end

"""
    E_Step(ppca::ProbabilisticPCA, X::Matrix{<:AbstractFloat})

Expectation step of the EM algorithm for PPCA. See Bishop's Pattern Recognition and Machine Learning for more details.

# Args:
- `ppca::ProbabilisticPCA`: PPCA model
- `X::Matrix{<:AbstractFloat}`: Data matrix

# Examples:
```julia
ppca = ProbabilisticPCA(K=1, D=2)
E_Step(ppca, rand(10, 2))
```
"""
function E_Step(ppca::ProbabilisticPCA, X::Matrix{<:AbstractFloat})
    # get dims
    N, _ = size(X)
    # preallocate E_zz and E_zz
    E_z = zeros(N, ppca.K)
    E_zz = zeros(N, ppca.K, ppca.K)
    # calculate M
    M = ppca.W' * ppca.W + (ppca.σ² * I(ppca.K))
    M_inv = cholesky(M).U \ (cholesky(M).L \ I)
    # calculate E_z and E_zz
    for i in 1:N
        E_z[i, :] = M_inv * ppca.W' * (X[i, :] - dropdims(ppca.μ, dims=1))
        E_zz[i, :, :] = (ppca.σ² * M_inv) + (E_z[i, :] * E_z[i, :]')
    end
    return E_z, E_zz
end

"""
    M_Step!(model::ProbabilisticPCA, X::Matrix{<:AbstractFloat}, E_z::Matrix{<:AbstractFloat}, E_zz::Array{<:AbstractFloat, 3}
Maximization step of the EM algorithm for PPCA. See Bishop's Pattern Recognition and Machine Learning for more details.

# Args:
- `model::ProbabilisticPCA`: PPCA model
- `X::Matrix{<:AbstractFloat}`: Data matrix
- `E_z::Matrix{<:AbstractFloat}`: E[z]
- `E_zz::Matrix{<:AbstractFloat}`: E[zz']

# Examples:
```julia
ppca = ProbabilisticPCA(K=1, D=2)
E_z, E_zz = E_Step(ppca, rand(10, 2))
M_Step!(ppca, rand(10, 2), E_z, E_zzᵀ)
```
"""
function M_Step!(ppca::ProbabilisticPCA, X::Matrix{<:AbstractFloat}, E_z::Matrix{<:AbstractFloat}, E_zz::Array{<:AbstractFloat, 3})
    # get dims
    N, D = size(X)
    # update W and σ²
    running_sum_W = zeros(D, ppca.K)
    running_sum_σ² = 0.0
    WW = ppca.W' * ppca.W
    for i in 1:N
        running_sum_W += (X[i, :] - dropdims(ppca.μ, dims=1)) * E_z[i, :]'
        running_sum_σ² += sum((X[i, :] - dropdims(ppca.μ, dims=1)).^2) - (2 * E_z[i, :]' * ppca.W' * (X[i, :] - dropdims(ppca.μ, dims=1))) + tr(E_zz[i, :, :] * WW)
    end
    ppca.z = E_z
    ppca.W = running_sum_W * pinv(sum(E_zz, dims=1)[1, :, :])
    ppca.σ² = running_sum_σ² / (N*D)
end

"""
    loglikelihood(model::ProbabilisticPCA, X::Matrix{<:AbstractFloat})
    
Calculate the log-likelihood of the data given the PPCA model.

# Args:
- `model::ProbabilisticPCA`: PPCA model
- `X::Matrix{<:AbstractFloat}`: Data matrix

# Examples:
```julia
ppca = ProbabilisticPCA(K=1, D=2)
loglikelihood(ppca, rand(10, 2))
```
"""
function loglikelihood(ppca::ProbabilisticPCA, X::Matrix{<:AbstractFloat})
    # get dims
    N, D = size(X)
    # calculate C and S
    C = ppca.W * ppca.W' + (ppca.σ² * I(D))
    S = sum([X[i, :] * X[i, :]' for i in 1:size(X, 1)]) / N
    # calculate log-likelihood
    ll = -(N/2) * (D * log(2*π) +logdet(C) + tr(pinv(C) * S))
    return ll
end

"""
    fit!(model::ProbabilisticPCA, X::Matrix{<:AbstractFloat}, max_iter::Int=100, tol::AbstractFloat=1e-6)

Fit the PPCA model to the data using the EM algorithm.

# Args:
- `model::ProbabilisticPCA`: PPCA model
- `X::Matrix{<:AbstractFloat}`: Data matrix
- `max_iter::Int`: Maximum number of iterations
- `tol::AbstractFloat`: Tolerance for convergence

# Examples:
```julia
ppca = ProbabilisticPCA(K=1, D=2)
fit!(ppca, rand(10, 2))
```
"""
<<<<<<< HEAD
function fit!(ppca::ProbabilisticPCA, X::Matrix{Float64}, max_iters::Int=100, tol::Float64=1e-6)
    # Create a variable to store the previous log-likelihood
    lls=[]
    # Initialize to negative infinity
    prev_ll = -Inf  
    # init progress bar
    prog = Progress(max_iters; desc="Fitting Probabilistic PCA...")
    for i in 1:max_iters
        # E-Step
        E_z, E_zz = E_step(ppca, X)
        # M-Step
        M_step!(ppca, X, E_z, E_zz)
        # Check for convergence
        ll = loglikelihood(ppca, X)
        push!(lls, ll)
        next!(prog)
        if abs(ll - prev_ll) < tol
            finish!(prog)
            return lls
=======
function fit!(model::ProbabilisticPCA, X::Matrix{<:AbstractFloat}, max_iter=100, tol=1e-6)
    # initialize the model μ
    if isempty(model.μ)
        model.μ = mean(X, dims=1)
    end
    # create ll array to store log-likelihood
    ll = []
    push!(ll, -Inf)
    # run the EM algorithm
    for i in 1:max_iter
        ll_old = ll[end]
        # E-step
        E_z, E_zz = E_Step(model, X)
        # M-step
        M_Step!(model, X, E_z, E_zz)
        # calculate log-likelihood
        ll_new = loglikelihood(model, X)
        push!(ll, ll_new)
        # check for convergence
        if abs(ll_new - ll_old) < tol
            break
>>>>>>> a7ee03b8
        end
    end
<<<<<<< HEAD
    finish!(prog)
    return lls
=======
    return ll
>>>>>>> a7ee03b8
end<|MERGE_RESOLUTION|>--- conflicted
+++ resolved
@@ -1,8 +1,4 @@
-<<<<<<< HEAD
-export ProbabilisticPCA, PoissonPCA
-=======
 export ProbabilisticPCA, loglikelihood, fit!
->>>>>>> a7ee03b8
 
 """
     mutable struct ProbabilisticPCA 
@@ -13,7 +9,7 @@
     W: Weight matrix that maps from latent space to data space.
     σ²: Noise variance
     μ: Mean of the data
-    K: Number of latent dimensions
+    k: Number of latent dimensions
     D: Number of features
     z: Latent variables
 """
@@ -21,13 +17,13 @@
     W::Matrix{<:AbstractFloat} # weight matrix
     σ²::AbstractFloat # noise variance
     μ::Matrix{<:AbstractFloat} # mean of the data
-    K::Int # number of latent dimensions
+    k::Int # number of latent dimensions
     D::Int # dimension of the data
     z:: Matrix{<:AbstractFloat} # latent variables
 end
 
 """
-#     ProbabilisticPCA(;W::Matrix{<:AbstractFloat}, σ²:: <: AbstractFloat, μ::Matrix{<:AbstractFloat}, K::Int, D::Int)
+#     ProbabilisticPCA(;W::Matrix{<:AbstractFloat}, σ²:: <: AbstractFloat, μ::Matrix{<:AbstractFloat}, k::Int, D::Int)
 
 # Constructor for ProbabilisticPCA model.
 
@@ -35,25 +31,25 @@
 # - `W::Matrix{<:AbstractFloat}`: Weight matrix that maps from latent space to data space.
 # - `σ²:: <: AbstractFloat`: Noise variance
 # - `μ::Matrix{<:AbstractFloat}`: Mean of the data
-# - `K::Int`: Number of latent dimensions
+# - `k::Int`: Number of latent dimensions
 # - `D::Int`: Number of features
 
 # # Example:
 # ```julia
 # # PPCA with unknown parameters
-# ppca = ProbabilisticPCA(K=1, D=2)
+# ppca = ProbabilisticPCA(k=1, D=2)
 # # PPCA with known parameters
-# ppca = ProbabilisticPCA(W=rand(2, 1), σ²=0.1, μ=rand(2), K=1, D=2)
+# ppca = ProbabilisticPCA(W=rand(2, 1), σ²=0.1, μ=rand(2), k=1, D=2)
 # ```
 # """
-function ProbabilisticPCA(;W::Matrix{<:AbstractFloat}=Matrix{Float64}(undef, 0, 0), μ::Matrix{<:AbstractFloat}=Matrix{Float64}(undef, 0, 0), σ²::AbstractFloat=0.0, K::Int, D::Int)
+function ProbabilisticPCA(;W::Matrix{<:AbstractFloat}=Matrix{Float64}(undef, 0, 0), μ::Matrix{<:AbstractFloat}=Matrix{Float64}(undef, 0, 0), σ²::AbstractFloat=0.0, k::Int, D::Int)
     # if W is not provided, initialize it randomly
-    W = isempty(W) ? rand(D, K)/sqrt(K) : W
+    W = isempty(W) ? rand(D, k)/sqrt(k) : W
     # if σ² is not provided, initialize it randomly
-    σ² = σ² === 0.0 ? rand() : σ²
+    σ² = σ² === 0.0 ? abs(rand()) : σ²
     # add empty z
     z = Matrix{Float64}(undef, 0, 0)
-    return ProbabilisticPCA(W, σ², μ, K, D, z)
+    return ProbabilisticPCA(W, σ², μ, k, D, z)
 end
 
 """
@@ -71,18 +67,18 @@
 E_Step(ppca, rand(10, 2))
 ```
 """
-function E_Step(ppca::ProbabilisticPCA, X::Matrix{<:AbstractFloat})
+function E_Step(ppca::ProbabilisticPCA, X::Matrix{<:Real})
     # get dims
     N, _ = size(X)
     # preallocate E_zz and E_zz
-    E_z = zeros(N, ppca.K)
-    E_zz = zeros(N, ppca.K, ppca.K)
+    E_z = zeros(N, ppca.k)
+    E_zz = zeros(N, ppca.k, ppca.k)
     # calculate M
-    M = ppca.W' * ppca.W + (ppca.σ² * I(ppca.K))
+    M = ppca.W' * ppca.W + (ppca.σ² * I(ppca.k))
     M_inv = cholesky(M).U \ (cholesky(M).L \ I)
     # calculate E_z and E_zz
     for i in 1:N
-        E_z[i, :] = M_inv * ppca.W' * (X[i, :] - dropdims(ppca.μ, dims=1))
+        E_z[i, :] = M_inv * ppca.W' * (X[i, :] - ppca.μ')
         E_zz[i, :, :] = (ppca.σ² * M_inv) + (E_z[i, :] * E_z[i, :]')
     end
     return E_z, E_zz
@@ -105,16 +101,16 @@
 M_Step!(ppca, rand(10, 2), E_z, E_zzᵀ)
 ```
 """
-function M_Step!(ppca::ProbabilisticPCA, X::Matrix{<:AbstractFloat}, E_z::Matrix{<:AbstractFloat}, E_zz::Array{<:AbstractFloat, 3})
+function M_Step!(ppca::ProbabilisticPCA, X::Matrix{<:Real}, E_z::AbstractArray, E_zz::AbstractArray)
     # get dims
     N, D = size(X)
     # update W and σ²
-    running_sum_W = zeros(D, ppca.K)
+    running_sum_W = zeros(D, ppca.k)
     running_sum_σ² = 0.0
     WW = ppca.W' * ppca.W
     for i in 1:N
-        running_sum_W += (X[i, :] - dropdims(ppca.μ, dims=1)) * E_z[i, :]'
-        running_sum_σ² += sum((X[i, :] - dropdims(ppca.μ, dims=1)).^2) - (2 * E_z[i, :]' * ppca.W' * (X[i, :] - dropdims(ppca.μ, dims=1))) + tr(E_zz[i, :, :] * WW)
+        running_sum_W += (X[i, :] - ppca.μ') * E_z[i, :]'
+        running_sum_σ² += sum((X[i, :] - ppca.μ').^2) - sum((2 * E_z[i, :]' * ppca.W' * (X[i, :] - ppca.μ'))) + tr(E_zz[i, :, :] * WW)
     end
     ppca.z = E_z
     ppca.W = running_sum_W * pinv(sum(E_zz, dims=1)[1, :, :])
@@ -136,12 +132,14 @@
 loglikelihood(ppca, rand(10, 2))
 ```
 """
-function loglikelihood(ppca::ProbabilisticPCA, X::Matrix{<:AbstractFloat})
+function loglikelihood(ppca::ProbabilisticPCA, X::Matrix{<:Real})
     # get dims
     N, D = size(X)
     # calculate C and S
     C = ppca.W * ppca.W' + (ppca.σ² * I(D))
-    S = sum([X[i, :] * X[i, :]' for i in 1:size(X, 1)]) / N
+    # center the data
+    X = X .- ppca.μ
+    S = sum([X[i, :] * X[i, :]' for i in axes(X, 1)]) / N
     # calculate log-likelihood
     ll = -(N/2) * (D * log(2*π) +logdet(C) + tr(pinv(C) * S))
     return ll
@@ -164,55 +162,27 @@
 fit!(ppca, rand(10, 2))
 ```
 """
-<<<<<<< HEAD
 function fit!(ppca::ProbabilisticPCA, X::Matrix{Float64}, max_iters::Int=100, tol::Float64=1e-6)
-    # Create a variable to store the previous log-likelihood
-    lls=[]
-    # Initialize to negative infinity
+    lls = []
     prev_ll = -Inf  
-    # init progress bar
     prog = Progress(max_iters; desc="Fitting Probabilistic PCA...")
+    
     for i in 1:max_iters
-        # E-Step
-        E_z, E_zz = E_step(ppca, X)
-        # M-Step
-        M_step!(ppca, X, E_z, E_zz)
-        # Check for convergence
+        E_z, E_zz = E_Step(ppca, X)
+        M_Step!(ppca, X, E_z, E_zz)
+        
         ll = loglikelihood(ppca, X)
         push!(lls, ll)
         next!(prog)
+        
         if abs(ll - prev_ll) < tol
             finish!(prog)
             return lls
-=======
-function fit!(model::ProbabilisticPCA, X::Matrix{<:AbstractFloat}, max_iter=100, tol=1e-6)
-    # initialize the model μ
-    if isempty(model.μ)
-        model.μ = mean(X, dims=1)
+        end
+        
+        prev_ll = ll  # Update prev_ll for the next iteration
     end
-    # create ll array to store log-likelihood
-    ll = []
-    push!(ll, -Inf)
-    # run the EM algorithm
-    for i in 1:max_iter
-        ll_old = ll[end]
-        # E-step
-        E_z, E_zz = E_Step(model, X)
-        # M-step
-        M_Step!(model, X, E_z, E_zz)
-        # calculate log-likelihood
-        ll_new = loglikelihood(model, X)
-        push!(ll, ll_new)
-        # check for convergence
-        if abs(ll_new - ll_old) < tol
-            break
->>>>>>> a7ee03b8
-        end
-    end
-<<<<<<< HEAD
+    
     finish!(prog)
     return lls
-=======
-    return ll
->>>>>>> a7ee03b8
 end