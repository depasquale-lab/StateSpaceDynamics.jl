"""
The purpose of this file is to provide a common place for all global types to be defined.
This is to avoid circular dependencies between files.
"""

export MixtureModel, EmissionModel, DynamicalSystem
export AbstractHMM, AbstractStateModel, AbstractObservationModel

# Create abstract types here
"""
Abstract type for Mixture Models. I.e. GMM's, etc.
"""
abstract type MixtureModel end

"""
Abstract type for Regression Models. I.e. GaussianRegression, BernoulliRegression, etc.
"""
abstract type RegressionModel end

"""
Abstract type for HMMs
"""
abstract type AbstractHMM end

"""
Abstract type for Dynamical Systems. I.e. LDS, etc.
"""

abstract type DynamicalSystem end
abstract type AbstractStateModel{T<:Real} end
abstract type AbstractObservationModel{T<:Real} end

"""
Base type hierarchy for emission models.
Each emission model must implement:
- sample()
- loglikelihood()
- fit!()
"""
abstract type EmissionModel end

"""
Base type hierarchy for regression emission models.
"""
abstract type RegressionEmission <: EmissionModel end

"""
Special case of regression emission models that are autoregressive.
"""
abstract type AutoRegressiveEmission <: RegressionEmission end

"""
    ForwardBackward{T<:Real}

A mutable struct that encapsulates the forward–backward algorithm outputs for a hidden
Markov model (HMM).

# Fields
- `loglikelihoods::Matrix{T}`: Matrix of log-likelihoods for each observation and state.
- `α::Matrix{T}`: The forward probabilities (α) for each time step and state.
- `β::Matrix{T}`: The backward probabilities (β) for each time step and state.
- `γ::Matrix{T}`: The state occupancy probabilities (γ) for each time step and state.
- `ξ::Array{T,3}`: The pairwise state occupancy probabilities (ξ) for consecutive time steps
    and state pairs.

Typically, `α` and `β` are computed by the forward–backward algorithm to find the likelihood
of an observation sequence. `γ` and `ξ` are derived from these calculations to estimate how
states transition over time.
"""
<<<<<<< HEAD
mutable struct ForwardBackward{
    T<:Real,V<:AbstractVector{T},M<:AbstractMatrix{T},A<:Array{T,3}
}
=======
mutable struct ForwardBackward{T<:Real, V<:AbstractVector{T}, M<:AbstractMatrix{T}, MM<:AbstractMatrix{T}}
>>>>>>> de9ccd29
    loglikelihoods::M
    α::M
    β::M
    γ::M
    ξ::MM
end

function Base.show(io::IO, fb::ForwardBackward; gap="")
    println(io, gap, "Forward Backward Object:")
    println(io, gap, "------------------------")
    println(
        io,
        gap,
        " size(logL) = ($(size(fb.loglikelihoods,1)), $(size(fb.loglikelihoods,2)))",
    )
    println(io, gap, " size(α)    = ($(size(fb.α,1)), $(size(fb.α,2)))")
    println(io, gap, " size(β)    = ($(size(fb.β,1)), $(size(fb.β,2)))")
    println(io, gap, " size(γ)    = ($(size(fb.γ,1)), $(size(fb.γ,2)))")
    println(io, gap, " size(ξ)    = ($(size(fb.ξ,1)), $(size(fb.ξ,2)), $(size(fb.ξ,3)))")

    return nothing
end

""""
    FilterSmooth{T<:Real}

A mutable structure for storing smoothed estimates and associated covariance matrices in a
filtering or smoothing algorithm.

# Type Parameters
- `T<:Real`: The numerical type used for all fields (e.g., `Float64`, `Float32`).

# Fields
- `x_smooth::Matrix{T}` The matrix containing smoothed state estimates over time. Each
    column typically represents the state vector at a given time step.

- `p_smooth::Array{T, 3}` The posterior covariance matrices with dimensions
    (latent_dim, latent_dim, time_steps)

- `E_z::Array{T, 3}` The expected latent states, size (state_dim, T, n_trials).

- `E_zz::Array{T, 4}` The expected value of z_t * z_t', size
    (state_dim, state_dim, T, n_trials).

- `E_zz_prev::Array{T, 4}` The expected value of z_t * z_{t-1}', size
    (state_dim, state_dim, T, n_trials).

# Example
```julia
# Initialize a FilterSmooth object with Float64 type
filter = FilterSmooth{Float64}(
    x_smooth = zeros(10, 100),
    p_smooth = zeros(10, 10, 100),
    E_z = zeros(10, 100, 5),
    E_zz = zeros(10, 10, 100, 5),
    E_zz_prev = zeros(10, 10, 100, 5)
)
"""
mutable struct FilterSmooth{T<:Real}
    x_smooth::Matrix{T}
<<<<<<< HEAD
    p_smooth::Array{T,3}
    E_z::Array{T,3}
    E_zz::Array{T,4}
    E_zz_prev::Array{T,4}
end

function Base.show(io::IO, fs::FilterSmooth; gap="")
    println(io, gap, "Filter Smooth Object:")
    println(io, gap, "---------------------")
    println(io, gap, " size(x_smooth)  = ($(size(fs.x_smooth,1)), $(size(fs.x_smooth,2)))")
    println(
        io,
        gap,
        " size(p_smooth)  = ($(size(fs.p_smooth,1)), $(size(fs.p_smooth,2)), $(size(fs.p_smooth,3)))",
    )
    println(
        io,
        gap,
        " size(E_z)       = ($(size(fs.E_z,1)), $(size(fs.E_z,2)), $(size(fs.E_z,3)))",
    )
    println(
        io,
        gap,
        " size(E_zz)      = ($(size(fs.E_zz,1)), $(size(fs.E_zz,2)), $(size(fs.E_zz,3)), $(size(fs.E_zz,4)))",
    )
    println(
        io,
        gap,
        " size(E_zz_prev) = ($(size(fs.E_zz_prev,1)), $(size(fs.E_zz_prev,2)), $(size(fs.E_zz_prev,3)), $(size(fs.E_zz_prev,4)))",
    )

    return nothing
end
=======
    p_smooth::Array{T, 3}
    p_smooth_tt1::Array{T, 3}
    E_z::Matrix{T}
    E_zz::Array{T, 3}
    E_zz_prev::Array{T, 3}
    entropy::T
end

struct TrialFilterSmooth{T<:Real}
  FilterSmooths::Vector{FilterSmooth{T}}
end

Base.getindex(f::TrialFilterSmooth, i::Int) = f.FilterSmooths[i]
Base.setindex!(f::TrialFilterSmooth, value::FilterSmooth{T}, i::Int) where T<:Real = (f.FilterSmooths[i] = value)
>>>>>>> de9ccd29
<|MERGE_RESOLUTION|>--- conflicted
+++ resolved
@@ -67,13 +67,7 @@
 of an observation sequence. `γ` and `ξ` are derived from these calculations to estimate how
 states transition over time.
 """
-<<<<<<< HEAD
-mutable struct ForwardBackward{
-    T<:Real,V<:AbstractVector{T},M<:AbstractMatrix{T},A<:Array{T,3}
-}
-=======
 mutable struct ForwardBackward{T<:Real, V<:AbstractVector{T}, M<:AbstractMatrix{T}, MM<:AbstractMatrix{T}}
->>>>>>> de9ccd29
     loglikelihoods::M
     α::M
     β::M
@@ -134,11 +128,12 @@
 """
 mutable struct FilterSmooth{T<:Real}
     x_smooth::Matrix{T}
-<<<<<<< HEAD
-    p_smooth::Array{T,3}
-    E_z::Array{T,3}
-    E_zz::Array{T,4}
-    E_zz_prev::Array{T,4}
+    p_smooth::Array{T, 3}
+    p_smooth_tt1::Array{T, 3}
+    E_z::Matrix{T}
+    E_zz::Array{T, 3}
+    E_zz_prev::Array{T, 3}
+    entropy::T
 end
 
 function Base.show(io::IO, fs::FilterSmooth; gap="")
@@ -168,14 +163,6 @@
 
     return nothing
 end
-=======
-    p_smooth::Array{T, 3}
-    p_smooth_tt1::Array{T, 3}
-    E_z::Matrix{T}
-    E_zz::Array{T, 3}
-    E_zz_prev::Array{T, 3}
-    entropy::T
-end
 
 struct TrialFilterSmooth{T<:Real}
   FilterSmooths::Vector{FilterSmooth{T}}
@@ -183,4 +170,4 @@
 
 Base.getindex(f::TrialFilterSmooth, i::Int) = f.FilterSmooths[i]
 Base.setindex!(f::TrialFilterSmooth, value::FilterSmooth{T}, i::Int) where T<:Real = (f.FilterSmooths[i] = value)
->>>>>>> de9ccd29
+Base.length(f::TrialFilterSmooth) = length(f.FilterSmooths)