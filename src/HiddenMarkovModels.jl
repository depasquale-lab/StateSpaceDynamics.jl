--- conflicted
+++ resolved
@@ -203,11 +203,7 @@
     update_emission_models!(hmm, γ, data)
 end
 
-<<<<<<< HEAD
-function baumWelch!(hmm::AbstractHMM, data::Matrix{Float64}, max_iters::Int=100, tol::Float64=1e-6)
-    # Create variable to store the previous log-likelihood
-    lls = []
-=======
+
 """
     baumWelch!(hmm::AbstractHMM, data::Matrix{<:Real}, max_iters::Int=100, tol::Float64=1e-6)
 
@@ -227,7 +223,8 @@
 ```
 """
 function baumWelch!(hmm::AbstractHMM, data::Matrix{<:Real}, max_iters::Int=100, tol::Float64=1e-6)
->>>>>>> a7ee03b8
+    # Create variable to store the previous log-likelihood
+    lls = []
     T, _ = size(data)
     # initialize log-likelihood
     log_likelihood = -Inf
