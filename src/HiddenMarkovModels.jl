--- conflicted
+++ resolved
@@ -73,11 +73,7 @@
         zeros(T, num_states, num_obs),
         zeros(T, num_states, num_obs),
         zeros(T, num_states, num_obs),
-<<<<<<< HEAD
-        zeros(T, num_states, num_states, num_obs - 1),
-=======
         zeros(T, num_states, num_states)
->>>>>>> de9ccd29
     )
 end
 
@@ -87,21 +83,11 @@
         α::Matrix{T},
         β::Matrix{T},
         γ::Matrix{T},
-<<<<<<< HEAD
-        ξ::Array{T,3}
-    ) where {T<:Real}
-=======
         ξ::Matrix{T} where {T<:Real}
->>>>>>> de9ccd29
 
 Initialize the forward backward storage struct.
 """
 function ForwardBackward(
-<<<<<<< HEAD
-    loglikelihoods::Matrix{T}, α::Matrix{T}, β::Matrix{T}, γ::Matrix{T}, ξ::Array{T,3}
-) where {T<:Real}
-    return ForwardBackward{T,Vector{T},Matrix{T},Array{T,3}}(loglikelihoods, α, β, γ, ξ)
-=======
     loglikelihoods::Matrix{T},
     α::Matrix{T},
     β::Matrix{T},
@@ -109,7 +95,6 @@
     ξ::Matrix{T}
 ) where {T<:Real}
     ForwardBackward{T, Vector{T}, Matrix{T}, Matrix{T}}(loglikelihoods, α, β, γ, ξ)
->>>>>>> de9ccd29
 end
 
 """
@@ -128,14 +113,8 @@
     aggregated_FB.α .= hcat([fb.α for fb in FB_storages]...)
     aggregated_FB.β .= hcat([fb.β for fb in FB_storages]...)
     aggregated_FB.γ .= hcat([fb.γ for fb in FB_storages]...)
-<<<<<<< HEAD
-    aggregated_FB.ξ = cat([fb.ξ for fb in FB_storages]...; dims=3)
-
-    return nothing
-=======
     aggregated_FB.ξ = hcat([fb.ξ for fb in FB_storages]...)
     
->>>>>>> de9ccd29
 end
 
 """
@@ -378,17 +357,12 @@
             end
         end
     end
-<<<<<<< HEAD
-
-    return nothing
-=======
     return nothing
 end
 
 # Thin wrapper that computes logA if needed
 function backward!(model::AbstractHMM, FB::ForwardBackward)
     backward!(model, FB, log.(model.A))
->>>>>>> de9ccd29
 end
 
 """
@@ -396,28 +370,11 @@
 
 Compute β in log-space using precomputed `logA = log.(A)`.
 """
-<<<<<<< HEAD
-function backward!(model::AbstractHMM, FB_storage::ForwardBackward)
-    # Reference storage
-    β = FB_storage.β
-    loglikelihoods = FB_storage.loglikelihoods
-    A = model.A
-    K = model.K
-    time_steps = size(loglikelihoods, 2)
-
-    # Preallocate reusable arrays
-    values_to_sum = zeros(K)
-    log_A = log.(A)
-
-    # Initialize last column of β
-    β[:, end] .= 0
-=======
 function backward!(model::AbstractHMM, FB::ForwardBackward,
                    logA::AbstractMatrix)
     β   = FB.β
     ll  = FB.loglikelihoods
     K,T = size(β,1), size(β,2)
->>>>>>> de9ccd29
 
     @inbounds @views begin
         # β_T = 0 in log-space
@@ -446,10 +403,6 @@
             end
         end
     end
-<<<<<<< HEAD
-
-=======
->>>>>>> de9ccd29
     return nothing
 end
 
@@ -468,12 +421,6 @@
         # γ = α + β
         γ .= α .+ β
 
-<<<<<<< HEAD
-    for t in 1:time_steps
-        γ[:, t] .-= logsumexp(view(γ, :, t))
-    end
-
-=======
         # subtract logsumexp per column
         for t in 1:T
             # find max
@@ -497,7 +444,6 @@
             end
         end
     end
->>>>>>> de9ccd29
     return nothing
 end
 
@@ -513,44 +459,19 @@
 
 Numerically stable: does per-t max-shifts, normalizes each ξ_t to sum to 1.
 """
-<<<<<<< HEAD
-function calculate_ξ!(model::AbstractHMM, FB_storage::ForwardBackward)
-    α = FB_storage.α
-    β = FB_storage.β
-    loglikelihoods = FB_storage.loglikelihoods
-    ξ = FB_storage.ξ
-    A = model.A
-    log_A = log.(A)  # Precompute log transition probabilities
-    K = model.K
-    time_steps = size(α, 2)
-=======
 function calculate_ξ!(model::AbstractHMM, FB::ForwardBackward)
     αlog = FB.α                 # K×T (log-space)
     βlog = FB.β                 # K×T (log-space)
     llik = FB.loglikelihoods    # K×T (log-space)
     A    = model.A              # K×K (linear probs)
->>>>>>> de9ccd29
 
     K, T = size(αlog)
     ξacc = FB.ξ                 # K×K accumulator (we'll store linear sums first)
     fill!(ξacc, 0.0)
 
-<<<<<<< HEAD
-    for t in 1:(time_steps - 1)
-        @views begin
-            for i in 1:K
-                α_t = α[i, t]  # scalar, reuse as-is
-
-                for j in 1:K
-                    log_ξ_unnormalized[i, j] =
-                        α_t + log_A[i, j] + loglikelihoods[j, t + 1] + β[j, t + 1]
-                end
-            end
-=======
     tmp = similar(ξacc)         # K×K scratch
     ax  = similar(αlog, K)      # K scratch vector (α in linear space with shift)
     by  = similar(αlog, K)      # K scratch vector (β*lik in linear space with shift)
->>>>>>> de9ccd29
 
     for t in 1:(T-1)
         # ax := exp(αlog[:,t] - max)
@@ -671,17 +592,6 @@
 
 Update the transition matrix of an HMM.
 """
-<<<<<<< HEAD
-function update_transition_matrix!(model::AbstractHMM, FB_storage::ForwardBackward)
-    γ = FB_storage.γ
-    ξ = FB_storage.ξ
-
-    for i in 1:model.K
-        for j in 1:model.K
-            model.A[i, j] = exp(
-                logsumexp(@view ξ[i, j, :]) - logsumexp(@view γ[i, 1:(end - 1)])
-            )
-=======
 function update_transition_matrix!(
     model::AbstractHMM,
     FB_storage::ForwardBackward
@@ -691,7 +601,6 @@
     for i in 1:model.K
         for j in 1:model.K
             model.A[i, j] = exp(ξ[i, j] - logsumexp(@view γ[i, 1:end-1]))
->>>>>>> de9ccd29
         end
     end
 
@@ -702,34 +611,11 @@
     model::AbstractHMM,
     FB_storage_vec::Vector{<:ForwardBackward}
 )
-<<<<<<< HEAD
-    for j in 1:model.K
-        for k in 1:model.K
-            # Numerator: aggregated ξ[j, k, :]
-            num = exp(
-                logsumexp(
-                    vcat([@view FB_trial.ξ[j, k, :] for FB_trial in FB_storage_vec]...)
-                ),
-            )
-
-            # Denominator: aggregated ξ[j, :, :] over all t
-            denom = exp(
-                logsumexp(
-                    vcat(
-                        [
-                            vec(@view FB_trial.γ[j, 1:(end - 1)]) for
-                            FB_trial in FB_storage_vec
-                        ]...,
-                    ),
-                ),
-            )
-=======
     K = model.K
 
     # Initialize numerator and denominator
     log_num = fill(-Inf, K, K)
     log_denom = fill(-Inf, K)
->>>>>>> de9ccd29
 
     for FB_trial in FB_storage_vec
         # Accumulate ξ sum (already in log space)
