export GaussianLDS, PoissonLDS, rand, smooth, fit!

"""
    GaussianStateModel{T<:Real} <: AbstractStateModel

Represents the state model of a Linear Dynamical System with Gaussian noise.

# Fields
- `A::Matrix{T}`: Transition matrix
- `Q::Matrix{T}`: Process noise covariance
- `x0::Vector{T}`: Initial state
- `P0::Matrix{T}`: Initial state covariance
"""
mutable struct GaussianStateModel{T<:Real} <: AbstractStateModel{T}
    A::Matrix{T}
    Q::Matrix{T}
    x0::Vector{T}
    P0::Matrix{T}
end

"""
    GaussianStateModel(; A, Q, x0, P0, latent_dim)

Construct a GaussianStateModel with the given parameters or random initializations.

# Arguments
- `A::Matrix{T}=Matrix{T}(undef, 0, 0)`: Transition matrix
- `Q::Matrix{T}=Matrix{T}(undef, 0, 0)`: Process noise covariance
- `x0::Vector{T}=Vector{T}(undef, 0)`: Initial state
- `P0::Matrix{T}=Matrix{T}(undef, 0, 0)`: Initial state covariance
- `latent_dim::Int`: Dimension of the latent state (required if any matrix is not provided.)
"""
function GaussianStateModel(;
    A::Matrix{T}=Matrix{T}(undef, 0, 0),
    Q::Matrix{T}=Matrix{T}(undef, 0, 0),
    x0::Vector{T}=Vector{T}(undef, 0),
    P0::Matrix{T}=Matrix{T}(undef, 0, 0),
    latent_dim::Int=0,
) where {T<:Real}
    if latent_dim == 0 && (isempty(A) || isempty(Q) || isempty(x0) || isempty(P0))
        throw(ArgumentError("Must provide latent_dim if any matrix is not provided."))
    end

    A = isempty(A) ? randn(T, latent_dim, latent_dim) : A
    Q = isempty(Q) ? Matrix{T}(I, latent_dim, latent_dim) : Q
    x0 = isempty(x0) ? randn(T, latent_dim) : x0
    P0 = isempty(P0) ? Matrix{T}(I, latent_dim, latent_dim) : P0

    return GaussianStateModel{T}(A, Q, x0, P0)
end


"""
    GaussianObservationModel{T<:Real} <: AbstractObservationModel

Represents the observation model of a Linear Dynamical System with Gaussian noise.

# Fields
- `C::Matrix{T}`: Observation matrix
- `R::Matrix{T}`: Observation noise covariance
"""
mutable struct GaussianObservationModel{T<:Real} <: AbstractObservationModel{T}
    C::Matrix{T}
    R::Matrix{T}
end

"""
    GaussianObservationModel(; C, R, obs_dim, latent_dim)

Construct a GaussianObservationModel with the given parameters or random initializations.

# Arguments
- `C::Matrix{T}=Matrix{T}(undef, 0, 0)`: Observation matrix
- `R::Matrix{T}=Matrix{T}(undef, 0, 0)`: Observation noise covariance
- `obs_dim::Int`: Dimension of the observations (required if C or R is not provided.)
- `latent_dim::Int`: Dimension of the latent state (required if C is not provided.)
"""
function GaussianObservationModel(;
    C::Matrix{T}=Matrix{T}(undef, 0, 0),
    R::Matrix{T}=Matrix{T}(undef, 0, 0),
    obs_dim::Int=0,
    latent_dim::Int=0,
) where {T<:Real}
    if obs_dim == 0 && (isempty(C) || isempty(R))
        throw(ArgumentError("Must provide obs_dim if C or R is not provided."))
    end
    if latent_dim == 0 && isempty(C)
        throw(ArgumentError("Must provide latent_dim if C is not provided."))
    end

    C = isempty(C) ? randn(T, obs_dim, latent_dim) : C
    R = isempty(R) ? Matrix{T}(I, obs_dim, obs_dim) : R

    return GaussianObservationModel{T}(C, R)
end

"""
    PoissonObservationModel{T<:Real} <: AbstractObservationModel

Represents the observation model of a Linear Dynamical System with Poisson observations.

# Fields
- `C::Matrix{T}`: Observation matrix
- `log_d::Vector{T}`: Mean firing rate vector (log space)
"""
mutable struct PoissonObservationModel{T<:Real} <: AbstractObservationModel{T}
    C::Matrix{T}
    log_d::Vector{T}
end

"""
    PoissonObservationModel(; C, log_d, obs_dim, latent_dim)

Construct a PoissonObservationModel with the given parameters or random initializations.

# Arguments
- `C::Matrix{T}=Matrix{T}(undef, 0, 0)`: Observation matrix
- `log_d::Vector{T}=Vector{T}(undef, 0)`: Mean firing rate vector (log space)
- `obs_dim::Int`: Dimension of the observations (required if any matrix is not provided.)
- `latent_dim::Int`: Dimension of the latent state (required if C is not provided.)
"""
function PoissonObservationModel(; 
    C::Matrix{T}=Matrix{T}(undef,0,0),
    log_d::Vector{T}=Vector{T}(undef,0),
    obs_dim::Int=0,
    latent_dim::Int=0
) where {T<:Real}
    if obs_dim == 0 && (isempty(C) || isempty(log_d))
        throw(ArgumentError("Must provide obs_dim if C or log_d is not provided."))
    end
    if latent_dim == 0 && isempty(C)
        throw(ArgumentError("Must provide latent_dim if C is not provided."))
    end

    C = isempty(C) ? randn(T, obs_dim, latent_dim) : C
    log_d = isempty(log_d) ? randn(T, obs_dim) : log_d

    return PoissonObservationModel{T}(C, log_d)
end

"""
    LinearDynamicalSystem{S<:AbstractStateModel, O<:AbstractObservationModel}

Represents a unified Linear Dynamical System with customizable state and observation models.

# Fields
- `state_model::S`: The state model (e.g., GaussianStateModel)
- `obs_model::O`: The observation model (e.g., GaussianObservationModel or PoissonObservationModel)
- `latent_dim::Int`: Dimension of the latent state
- `obs_dim::Int`: Dimension of the observations
- `fit_bool::Vector{Bool}`: Vector indicating which parameters to fit during optimization
"""
struct LinearDynamicalSystem{S<:AbstractStateModel,O<:AbstractObservationModel}
    state_model::S
    obs_model::O
    latent_dim::Int
    obs_dim::Int
    fit_bool::Vector{Bool}
end

"""
    stateparams(lds::LinearDynamicalSystem{S,O}) where {S<:AbstractStateModel,O<:AbstractObservationModel}

Extract the state parameters from a Linear Dynamical System.

# Arguments
- `lds::LinearDynamicalSystem{S,O}`: The Linear Dynamical System.

# Returns
- `params::Vector{Vector{Real}}`: Vector of state parameters.
"""
function stateparams(
    lds::LinearDynamicalSystem{S,O}
) where {S<:AbstractStateModel,O<:AbstractObservationModel}
    if isa(lds.state_model, GaussianStateModel)
        return [
            lds.state_model.A, lds.state_model.Q, lds.state_model.x0, lds.state_model.P0
        ]
    end
end

"""
    obsparams(lds::LinearDynamicalSystem{S,O}) where {S<:AbstractStateModel,O<:AbstractObservationModel}

Extract the observation parameters from a Linear Dynamical System.

# Arguments
- `lds::LinearDynamicalSystem{S,O}`: The Linear Dynamical System.

# Returns
- `params::Vector{Vector{Real}}`: Vector of observation parameters.
"""
function obsparams(
    lds::LinearDynamicalSystem{S,O}
) where {S<:AbstractStateModel,O<:AbstractObservationModel}
    if isa(lds.obs_model, GaussianObservationModel)
        return [lds.obs_model.C, lds.obs_model.R]
    elseif isa(lds.obs_model, PoissonObservationModel)
        return [lds.obs_model.C, lds.obs_model.log_d]
    end
end

"""
    GaussianLDS(; A, C, Q, R, x0, P0, fit_bool, obs_dim, latent_dim)

Construct a Linear Dynamical System with Gaussian state and observation models.

# Arguments
- `A::Matrix{T}=Matrix{T}(undef, 0, 0)`: Transition matrix
- `C::Matrix{T}=Matrix{T}(undef, 0, 0)`: Observation matrix
- `Q::Matrix{T}=Matrix{T}(undef, 0, 0)`: Process noise covariance
- `R::Matrix{T}=Matrix{T}(undef, 0, 0)`: Observation noise covariance
- `x0::Vector{T}=Vector{T}(undef, 0)`: Initial state
- `P0::Matrix{T}=Matrix{T}(undef, 0, 0)`: Initial state covariance
- `fit_bool::Vector{Bool}=fill(true, 6)`: Vector indicating which parameters to fit during optimization
- `obs_dim::Int`: Dimension of the observations (required if C or R is not provided.)
- `latent_dim::Int`: Dimension of the latent state (required if A, Q, x0, P0, or C is not provided.)
"""
function GaussianLDS(;
    A::Matrix{T}=Matrix{Float64}(undef, 0, 0),
    C::Matrix{T}=Matrix{Float64}(undef, 0, 0),
    Q::Matrix{T}=Matrix{Float64}(undef, 0, 0),
    R::Matrix{T}=Matrix{Float64}(undef, 0, 0),
    x0::Vector{T}=Vector{Float64}(undef, 0),
    P0::Matrix{T}=Matrix{Float64}(undef, 0, 0),
    fit_bool::Vector{Bool}=fill(true, 6),
    obs_dim::Int=0,
    latent_dim::Int=0,
) where {T<:Real}
    if latent_dim == 0 &&
        (isempty(A) || isempty(Q) || isempty(x0) || isempty(P0) || isempty(C))
        throw(ArgumentError("Must provide latent_dim if any matrix is not provided."))
    end
    if obs_dim == 0 && (isempty(C) || isempty(R))
        throw(ArgumentError("Must provide obs_dim if C or R is not provided."))
    end

    state_model = GaussianStateModel(; A=A, Q=Q, x0=x0, P0=P0, latent_dim=latent_dim)
    obs_model = GaussianObservationModel(; C=C, R=R, obs_dim=obs_dim, latent_dim=latent_dim)
    return LinearDynamicalSystem(state_model, obs_model, latent_dim, obs_dim, fit_bool)
end

"""
    initialize_FilterSmooth(model::LinearDynamicalSystem, num_obs::Int) -> FilterSmooth{T}

Initialize a `FilterSmooth` object for a given linear dynamical system model and number of observations.

# Arguments
- `model::LinearDynamicalSystem`:  
  The linear dynamical system model containing system parameters, including the latent dimensionality (`latent_dim`).

- `num_obs::Int`:  
  The number of observations (time steps) for which to initialize the smoothing filters.

# Returns
- `FilterSmooth{T}`:  
  A `FilterSmooth` instance with all fields initialized to zero arrays. The dimensions of the arrays are determined by the number of states (`latent_dim`) from the model and the specified number of observations (`num_obs`).

# Example
```julia
# Assume `model` is an instance of LinearDynamicalSystem with latent_dim = 10
num_observations = 100
filter_smooth = initialize_FilterSmooth(model, num_observations)

# `filter_smooth` now contains zero-initialized arrays for smoothing operations
"""
function initialize_FilterSmooth(model::LinearDynamicalSystem, num_obs::Int)
    num_states = model.latent_dim
    FilterSmooth(
        zeros(num_states, num_obs),
        zeros(num_states, num_states, num_obs),
        zeros(num_states, num_obs, 1),
        zeros(num_states, num_states, num_obs, 1),
    zeros(num_states, num_states, num_obs, 1)
    )
end

"""
    Random.rand(rng::AbstractRNG, lds::LinearDynamicalSystem; tsteps::Int, ntrials::Int)

Sample directly from a Linear Dynamical System.

# Arguments
- `rng::AbstractRNG`: Random number generator
- `lds::LinearDynamicalSystem`: The LDS model
- `tsteps::Int`: Number of time steps to sample
- `ntrials::Int`: Number of trials to sample

# Returns
- `Tuple{Array,Array}`: Latent states and observations
"""
<<<<<<< HEAD
function Random.rand(rng::AbstractRNG, lds::LinearDynamicalSystem{S,O}; tsteps::Int, ntrials::Int) where {T<:Real,S<:GaussianStateModel{T},O<:GaussianObservationModel{T}}
    A, Q, x0, P0 = lds.state_model.A, lds.state_model.Q, lds.state_model.x0, lds.state_model.P0
=======
function sample(
    lds::LinearDynamicalSystem{S,O}, 
    T_steps::Int, 
    n_trials::Int
) where {T<:Real,S<:GaussianStateModel{T},O<:GaussianObservationModel{T}}
    A, Q, x0, P0 = lds.state_model.A,
    lds.state_model.Q, lds.state_model.x0,
    lds.state_model.P0
>>>>>>> f0d2dde4
    C, R = lds.obs_model.C, lds.obs_model.R

    x = Array{T,3}(undef, lds.latent_dim, tsteps, ntrials)
    y = Array{T,3}(undef, lds.obs_dim, tsteps, ntrials)

    for trial in 1:ntrials
        x[:, 1, trial] = rand(rng, MvNormal(x0, P0))
        y[:, 1, trial] = rand(rng, MvNormal(C * x[:, 1, trial], R))

        for t in 2:tsteps
            x[:, t, trial] = rand(rng, MvNormal(A * x[:, t - 1, trial], Q))
            y[:, t, trial] = rand(rng, MvNormal(C * x[:, t, trial], R))
        end
    end

    return x, y
end

# For Poisson LDS
function Random.rand(rng::AbstractRNG, lds::LinearDynamicalSystem{S,O}; tsteps::Int, ntrials::Int) where {T<:Real,S<:GaussianStateModel{T},O<:PoissonObservationModel{T}}
    # Extract model components
    A, Q = lds.state_model.A, lds.state_model.Q
    C, log_d = lds.obs_model.C, lds.obs_model.log_d
    x0, P0 = lds.state_model.x0, lds.state_model.P0

    # Convert log_d to d i.e. non-log space
    d = exp.(log_d)

    # Pre-allocate arrays
    x = zeros(T, lds.latent_dim, tsteps, ntrials)
    y = zeros(T, lds.obs_dim, tsteps, ntrials)

<<<<<<< HEAD
    for k in 1:ntrials
        # Sample the initial state
        x[:, 1, k] = rand(rng, MvNormal(x0, P0))
        y[:, 1, k] = rand.(rng, Poisson.(exp.(C * x[:, 1, k] .+ d)))

        # Sample the rest of the states
        for t in 2:tsteps
            x[:, t, k] = rand(rng, MvNormal(A * x[:, t - 1, k], Q))
            y[:, t, k] = rand.(rng, Poisson.(exp.(C * x[:, t, k] + d)))
=======
    for trial in 1:n_trials
        x[:, 1, trial] = rand(MvNormal(x0, P0))

        y[:, 1, trial] = rand(MvNormal(C * @view(x[:, 1, trial]), R))

        for t in 2:T_steps
            x[:, t, trial] = rand(MvNormal(A * @view(x[:, t-1, trial]), Q))

            y[:, t, trial] = rand(MvNormal(C * @view(x[:, t, trial]), R))
>>>>>>> f0d2dde4
        end
    end

    return x, y
end

# Backward compatibility for LDS
function Random.rand(lds::LinearDynamicalSystem; kwargs...)
    return rand(Random.default_rng(), lds; kwargs...)
end

"""
    loglikelihood(x::AbstractMatrix{T}, lds::LinearDynamicalSystem{S,O}, y::AbstractMatrix{T}) where {T<:Real, S<:GaussianStateModel{T}, O<:GaussianObservationModel{T}}

Calculate the complete-data log-likelihood of a linear dynamical system (LDS) given the observed data.

# Arguments
- `x::AbstractMatrix{T}`: The state sequence of the LDS.
- `lds::LinearDynamicalSystem{S,O}`: The Linear Dynamical System.
- `y::AbstractMatrix{T}`: The observed data.
- `w::Vector{Float64}`: coeffcients to weight the data.

# Returns
- `ll::T`: The complete-data log-likelihood of the LDS.
"""
function loglikelihood(
    x::AbstractMatrix{T}, 
    lds::LinearDynamicalSystem{S,O}, 
    y::AbstractMatrix{U},
    w::Vector{Float64}=ones(size(y, 2))
) where {T<:Real,U<:Real,S<:GaussianStateModel{<:Real},O<:GaussianObservationModel{<:Real}}
    tsteps = size(y, 2)
    A, Q, x0, P0 = lds.state_model.A,
    lds.state_model.Q, lds.state_model.x0,
    lds.state_model.P0
    C, R = lds.obs_model.C, lds.obs_model.R 

    # Pre-compute Cholesky factors instead of inverses
    R_chol = cholesky(Symmetric(R)).U
    Q_chol = cholesky(Symmetric(Q)).U
    P0_chol = cholesky(Symmetric(P0)).U

    # Initial state contribution
    dx0 = view(x, :, 1) - x0
    # Replace dx0' * inv_P0 * dx0 with equivalent using Cholesky
    ll = sum(abs2, P0_chol \ dx0)

    # Create temporaries with the same element type as x
    temp_dx = zeros(T, size(x, 1))
    temp_dy = zeros(promote_type(T, U), size(y, 1))

    for t in 1:tsteps
        if t > 1
            mul!(temp_dx, A, view(x, :, t-1), -1.0, false)
            temp_dx .+= view(x, :, t)
            # Replace temp_dx' * inv_Q * temp_dx
            ll += sum(abs2, Q_chol \ temp_dx)
        end
        mul!(temp_dy, C, view(x, :, t), -1.0, false)
        temp_dy .+= view(y, :, t)
        # Replace temp_dy' * inv_R * temp_dy
        ll += w[t] * sum(abs2, R_chol \ temp_dy)
    end
    return -0.5 * ll
end

"""
    Gradient(lds::LinearDynamicalSystem{S,O}, y::AbstractMatrix{T}, x::AbstractMatrix{T}) where {T<:Real, S<:GaussianStateModel{T}, O<:GaussianObservationModel{T}}

Compute the gradient of the log-likelihood with respect to the latent states for a linear dynamical system.

# Arguments
- `lds::LinearDynamicalSystem{S,O}`: The Linear Dynamical System.
- `y::AbstractMatrix{T}`: The observed data.
- `x::AbstractMatrix{T}`: The latent states.
- `w::Vector{Float64}`: coeffcients to weight the data.

# Returns
- `grad::Matrix{T}`: Gradient of the log-likelihood with respect to the latent states.
"""
function Gradient(
    lds::LinearDynamicalSystem{S,O}, y::AbstractMatrix{T}, x::AbstractMatrix{T},
    w::Vector{Float64}=ones(size(y, 2))
) where {T<:Real,S<:GaussianStateModel{T},O<:GaussianObservationModel{T}}
    # Dims etc.
    latent_dim, tsteps = size(x)
    obs_dim, _ = size(y)
    # Model Parameters
    A, Q, x0, P0 = lds.state_model.A,
    lds.state_model.Q, lds.state_model.x0,
    lds.state_model.P0
    C, R = lds.obs_model.C, lds.obs_model.R

    # Compute Cholesky factors
    R_chol = cholesky(Symmetric(R))
    Q_chol = cholesky(Symmetric(Q))
    P0_chol = cholesky(Symmetric(P0))

    # Pre-compute common matrix products
    # Instead of C' * inv(R), we can use: C' * (R_chol \ I)
    # or equivalently: (R_chol \ C)'
    C_inv_R = (R_chol \ C)'
    A_inv_Q = (Q_chol \ A)'

    grad = zeros(T, latent_dim, tsteps)

    # First time step
    dx1 = x[:, 1] - x0
    dx2 = x[:, 2] - A * x[:, 1]
    dy1 = y[:, 1] - C * x[:, 1]

    grad[:, 1] .= A_inv_Q * dx2 + w[1] * C_inv_R * dy1 - (P0_chol \ dx1)

    # Middle time steps
<<<<<<< HEAD
    for t in 2:(tsteps - 1)
        dxt = x[:, t] - A * x[:, t - 1]
        dxt_next = x[:, t + 1] - A * x[:, t]
        dyt = y[:, t] - C * x[:, t]

        grad[:, t] .= w[t] * C_inv_R * dyt - (Q_chol \ dxt) + A_inv_Q * dxt_next
=======
    @views @inbounds for t in 2:(T_steps - 1)
        grad[:, t] .= w[t] * C_inv_R * (y[:, t] .- C * x[:, t]) - (Q_chol \ (x[:, t] .- A * x[:, t - 1])) + (A_inv_Q * (x[:, t + 1] .- A * x[:, t]))
>>>>>>> f0d2dde4
    end

    # Last time step
    dxT = x[:, tsteps] - A * x[:, tsteps - 1]
    dyT = y[:, tsteps] - C * x[:, tsteps]

    grad[:, tsteps] .= w[tsteps] * (C_inv_R * dyT) - (Q_chol \ dxT)

    return grad
end

"""
    Hessian(lds::LinearDynamicalSystem{S,O}, y::AbstractMatrix{T}, x::AbstractMatrix{T}) where {T<:Real, S<:GaussianStateModel{T}, O<:GaussianObservationModel{T}}

Construct the Hessian matrix of the log-likelihood of the LDS model given a set of observations.

This function is used for the direct optimization of the log-likelihood as advocated by Paninski et al. (2009). 
The block tridiagonal structure of the Hessian is exploited to reduce the number of parameters that need to be computed,
and to reduce the memory requirements. Together with the gradient, this allows for Kalman Smoothing to be performed 
by simply solving a linear system of equations:

    ̂xₙ₊₁ = ̂xₙ - H \\ ∇

where ̂xₙ is the current smoothed state estimate, H is the Hessian matrix, and ∇ is the gradient of the log-likelihood.

# Arguments
- `lds::LinearDynamicalSystem{S,O}`: The Linear Dynamical System.
- `y::AbstractMatrix{T}`: Matrix of observations.
- `x::AbstractMatrix{T}`: Matrix of latent states.
- `w::Vector{Float64}`: coeffcients to weight the data.

# Returns
- `H::Matrix{T}`: Hessian matrix of the log-likelihood.
- `H_diag::Vector{Matrix{T}}`: Main diagonal blocks of the Hessian.
- `H_super::Vector{Matrix{T}}`: Super-diagonal blocks of the Hessian.
- `H_sub::Vector{Matrix{T}}`: Sub-diagonal blocks of the Hessian.

# Note 
- `x` is not used in this function, but is required to match the function signature of other Hessian calculations e.g., in PoissonLDS.
"""
function Hessian(
    lds::LinearDynamicalSystem{S,O}, y::AbstractMatrix{T}, x::AbstractMatrix{T},
    w::Vector{Float64}=ones(size(y, 2))
) where {T<:Real,S<:GaussianStateModel{T},O<:GaussianObservationModel{T}}
    A, Q, x0, P0 = lds.state_model.A,
    lds.state_model.Q, lds.state_model.x0,
    lds.state_model.P0
    C, R = lds.obs_model.C, lds.obs_model.R

    tsteps = size(y, 2)

    # Pre-compute inverses
    inv_R = Symmetric(inv(R))
    inv_Q = Symmetric(inv(Q))
    inv_P0 = Symmetric(inv(P0))

    # Pre-allocate all blocks
    H_sub = Vector{Matrix{T}}(undef, tsteps - 1)
    H_super = Vector{Matrix{T}}(undef, tsteps - 1)
    H_diag = Vector{Matrix{T}}(undef, tsteps)

    # Off-diagonal terms
    H_sub_entry = inv_Q * A
    H_super_entry = Matrix(H_sub_entry')

    # Calculate main diagonal terms
    yt_given_xt = -C' * inv_R * C
    xt_given_xt_1 = -inv_Q
    xt1_given_xt = -A' * inv_Q * A
    x_t = -inv_P0

    # Build off-diagonals
    for i in 1:(tsteps - 1)
        H_sub[i] = H_sub_entry
        H_super[i] = H_super_entry
    end

    # Build main diagonal
    H_diag[1] = w[1] * yt_given_xt + xt1_given_xt + x_t
    for i in 2:(tsteps - 1)
        H_diag[i] = w[i] * yt_given_xt + xt_given_xt_1 + xt1_given_xt
    end
    H_diag[tsteps] = w[tsteps] * (yt_given_xt) + xt_given_xt_1

    H = StateSpaceDynamics.block_tridgm(H_diag, H_super, H_sub)

    return H, H_diag, H_super, H_sub
end

"""
    smooth(lds::LinearDynamicalSystem{S,O}, y::Matrix{T}) where {T<:Real, S<:GaussianStateModel{T}, O<:GaussianObservationModel{T}}

This function performs direct smoothing for a linear dynamical system (LDS) given the system parameters and the observed data.

# Arguments
- `lds::LinearDynamicalSystem{S,O}`: The LDS object representing the system parameters.
- `y::Matrix{T}`: The observed data matrix.
- `w::Vector{Float64}`: coeffcients to weight the data.

# Returns
- `x::Matrix{T}`: The optimal state estimate.
- `p_smooth::Array{T, 3}`: The posterior covariance matrix.
- `inverse_offdiag::Array{T, 3}`: The inverse off-diagonal matrix.
- `Q_val::T`: The Q-function value.

# Example
```julia
lds = GaussianLDS(obs_dim=4, latent_dim=3)
y = randn(100, 4)  # 100 time steps, 4 observed dimensions
x, p_smooth, inverse_offdiag, Q_val = DirectSmoother(lds, y)
```
"""
function smooth(
    lds::LinearDynamicalSystem{S,O}, y::AbstractMatrix{T}, w::Vector{Float64}=ones(size(y, 2))
) where {T<:Real,S<:GaussianStateModel{T},O<:AbstractObservationModel{T}}
    tsteps, D = size(y, 2), lds.latent_dim

    # set initial "solution" and preallocate x_reshape
    X₀ = zeros(T, D * tsteps)

    function nll(vec_x::Vector{T})
        x = reshape(vec_x, D, tsteps)
        return -loglikelihood(x, lds, y, w)
    end

    function g!(g::Vector{T}, vec_x::Vector{T})
        x = reshape(vec_x, D, tsteps)
        grad = Gradient(lds, y, x, w)
        return g .= vec(-grad)
    end

    function h!(h::AbstractSparseMatrix, vec_x::Vector{T})
        x = reshape(vec_x, D, tsteps)
        H, _, _, _ = Hessian(lds, y, x, w)
        copyto!(h, -H)
        return nothing
    end

    # set up initial values
    initial_f = nll(X₀)

    inital_g = similar(X₀)
    g!(inital_g, X₀)

    initial_h = spzeros(Float64, length(X₀), length(X₀))
    h!(initial_h, X₀)

    # set up a TwiceDifferentiable object i guess?
    td = TwiceDifferentiable(nll, g!, h!, X₀, initial_f, inital_g, initial_h)

    # set up Optim.Options
    opts = Optim.Options(; g_abstol=1e-8, x_abstol=1e-8, f_abstol=1e-8, iterations=100)

    # Go!
    res = optimize(td, X₀, Newton(;linesearch=LineSearches.BackTracking()), opts)

    # Profit
    x = reshape(res.minimizer, D, tsteps)

    H, main, super, sub = Hessian(lds, y, x, w)

    # Get the second moments of the latent state path, use static matrices if the latent dimension is small
    if lds.latent_dim > 10
        p_smooth, inverse_offdiag = block_tridiagonal_inverse(-sub, -main, -super)
    else
        p_smooth, inverse_offdiag = block_tridiagonal_inverse_static(-sub, -main, -super)
    end

    # Calculate the entropy, see utilities.jl for the function
    gauss_entropy = gaussian_entropy(Symmetric(H))

    # Symmetrize the covariance matrices
<<<<<<< HEAD
    for i in 1:tsteps
=======
    @inbounds @views for i in 1:T_steps
>>>>>>> f0d2dde4
        p_smooth[:, :, i] .= 0.5 .* (p_smooth[:, :, i] .+ p_smooth[:, :, i]')
    end

    # Add a zero matrix for later compatibility
    inverse_offdiag = cat(zeros(T, D, D), inverse_offdiag; dims=3)

    return x, p_smooth, inverse_offdiag, gauss_entropy
end

"""
    smooth(lds::LinearDynamicalSystem{S,O}, y::Array{T,3}) where {T<:Real, S<:GaussianStateModel{T}, O<:GaussianObservationModel{T}}

This function performs direct smoothing for a linear dynamical system (LDS) given the system parameters and the observed data for multiple trials.

# Arguments
- `lds::LinearDynamicalSystem{S,O}`: The LDS object representing the system parameters.
- `y::Array{T,3}`: The observed data array with dimensions (obs_dim, tiem_steps, ntrials).

# Returns
- `x::Array{T,3}`: The optimal state estimates with dimensions (ntrials, time_steps, latent_dim).
- `p_smooth::Array{T,4}`: The posterior covariance matrices with dimensions (latent_dim, latent_dim, time_steps, ntrials).
- `inverse_offdiag::Array{T,4}`: The inverse off-diagonal matrices with dimensions (latent_dim, latent_dim, time_steps, ntrials).

# Example
```julia
lds = GaussianLDS(obs_dim=4, latent_dim=3)
y = randn(5, 100, 4)  # 5 trials, 100 time steps, 4 observed dimension
x, p_smooth, inverse_offdiag = smooth(lds, y)
```
"""
function smooth(
    lds::LinearDynamicalSystem{S,O}, y::Array{T,3}
) where {T<:Real,S<:GaussianStateModel{T},O<:AbstractObservationModel{T}}
    obs_dim, tsteps, ntrials = size(y)
    latent_dim = lds.latent_dim

    # Fast path for single trial case
    if ntrials == 1
        x_sm, p_sm, p_prev, ent = smooth(lds, y[:, :, 1])
        # Return directly in the required shape without additional copying
        return reshape(x_sm, latent_dim, tsteps, 1),
               reshape(p_sm, latent_dim, latent_dim, tsteps, 1),
               reshape(p_prev, latent_dim, latent_dim, tsteps, 1),
               ent
    end

    # Pre-allocate output arrays
    x_smooth = Array{T,3}(undef, latent_dim, tsteps, ntrials)
    p_smooth = Array{T,4}(undef, latent_dim, latent_dim, tsteps, ntrials)
    inverse_offdiag = Array{T,4}(undef, latent_dim, latent_dim, tsteps, ntrials)
    total_entropy = 0.0

<<<<<<< HEAD
    @threads for trial in 1:ntrials
=======
    @views @threads for trial in 1:n_trials
>>>>>>> f0d2dde4
        x_sm, p_sm, p_prev, ent = smooth(lds, y[:, :, trial])
        total_entropy += ent
        x_smooth[:, :, trial] .= x_sm
        p_smooth[:, :, :, trial] .= p_sm
        inverse_offdiag[:, :, :, trial] .= p_prev
    end
    

    return x_smooth, p_smooth, inverse_offdiag, total_entropy
end

"""
    Q_state(A, Q, P0, x0, E_z, E_zz, E_zz_prev)
Calculate the state component of the Q-function for the EM algorithm in a Linear Dynamical System.
# Arguments
- `A::Matrix{<:Real}`: The state transition matrix.
- `Q::AbstractMatrix{<:Real}`: The process noise covariance matrix (or its Cholesky factor).
- `P0::AbstractMatrix{<:Real}`: The initial state covariance matrix (or its Cholesky factor).
- `x0::Vector{<:Real}`: The initial state mean.
- `E_z::Matrix{<:Real}`: The expected latent states, size (state_dim, T).
- `E_zz::Array{<:Real, 3}`: The expected value of z_t * z_t', size (state_dim, state_dim, T).
- `E_zz_prev::Array{<:Real, 3}`: The expected value of z_t * z_{t-1}', size (state_dim, state_dim, T).
# Returns
- `Q_val::Float64`: The state component of the Q-function.
"""
function Q_state(
    A::AbstractMatrix{<:Real},
    Q::AbstractMatrix{<:Real},
    P0::AbstractMatrix{<:Real},
    x0::AbstractVector{<:Real},
    E_z::AbstractMatrix{<:Real},
    E_zz::AbstractArray{<:Real,3},
    E_zz_prev::AbstractArray{<:Real,3},
)
    T_step = size(E_z, 2)
    state_dim = size(A, 1)
    
    # Pre-compute constants and decompositions once
    Q_chol = cholesky(Symmetric(Q))
    P0_chol = cholesky(Symmetric(P0))
    log_det_Q = logdet(Q_chol)
    log_det_P0 = logdet(P0_chol)
    
    # Pre-allocate temp matrix
    temp = zeros(state_dim, state_dim)
    
    # First time step (handled separately)
    mul!(temp, E_z[:, 1], x0', -1.0, 0.0)  # -E_z[:,1] * x0'
    temp .+= view(E_zz, :, :, 1)           # Add E_zz[:,:,1]
    temp .-= x0 * E_z[:, 1]'               # Subtract x0 * E_z[:,1]'
    temp .+= x0 * x0'                      # Add x0 * x0'
    Q_val = -0.5 * (log_det_P0 + tr(P0_chol \ temp))
    
    # Pre-allocate sums for t ≥ 2
    sum_E_zz_current = zeros(state_dim, state_dim)
    sum_E_zz_prev_cross = zeros(state_dim, state_dim)
    sum_E_zz_prev_time = zeros(state_dim, state_dim)
    
    # Compute sums with views
    for t in 2:T_step
        sum_E_zz_current .+= view(E_zz, :, :, t)
        sum_E_zz_prev_cross .+= view(E_zz_prev, :, :, t)
        sum_E_zz_prev_time .+= view(E_zz, :, :, t-1)
    end
    
    # Compute transition term
    copyto!(temp, sum_E_zz_current)
    mul!(temp, A, sum_E_zz_prev_cross', -1.0, 1.0)
    temp .-= sum_E_zz_prev_cross * A'
    mul!(temp, A, sum_E_zz_prev_time * A', 1.0, 1.0)
    
    # Add remaining time steps
    Q_val += -0.5 * ((T_step - 1) * log_det_Q + tr(Q_chol \ temp))
    
    return Q_val
end


"""
    Q_obs(H, R, E_z, E_zz, y)

Calculate the a single time step observation component of the Q-function for the EM algorithm in a Linear Dynamical System before the R^-1 is accounted for.

# Arguments
- `H::Matrix{<:Real}`: The observation matrix.
- `R::AbstractMatrix{<:Real}`: The observation noise covariance matrix (or its Cholesky factor).
- `E_z::Vector{<:Real}`: The expected latent states at time t, size (state_dim).
- `E_zz::Matrix{<:Real}`: The expected value of z_t * z_t' at time t, size (state_dim, state_dim).
- `y::Vector{<:Real}`: The observed data at time t, size (obs_dim).

# Returns
- `q::Float64`: The observation component at time t of the Q-function prior to R^-1.

"""
function Q_obs(
    H::AbstractMatrix{<:Real},
    E_z::AbstractVector{<:Real},
    E_zz::AbstractMatrix{<:Real},
    y::AbstractVector{<:Real},
)
    obs_dim = size(H, 1)

    # Pre-allocate statistics
    sum_yy = zeros(obs_dim, obs_dim)
    sum_yz = zeros(obs_dim, size(E_z, 1))
    
    mul!(sum_yy, y, y', 1.0, 1.0)
    mul!(sum_yz, y, E_z', 1.0, 1.0)

    # Pre-allocate and compute final expression
    temp = similar(sum_yy)
    copyto!(temp, sum_yy)
    mul!(temp, H, sum_yz', -1.0, 1.0)
    temp .-= sum_yz * H'
    mul!(temp, H * E_zz, H', 1.0, 1.0)
        
    return temp

end


"""
    Q_obs(H, R, E_z, E_zz, y)

Calculate the observation component of the Q-function for the EM algorithm in a Linear Dynamical System.

# Arguments
- `H::Matrix{<:Real}`: The observation matrix.
- `R::AbstractMatrix{<:Real}`: The observation noise covariance matrix (or its Cholesky factor).
- `E_z::Matrix{<:Real}`: The expected latent states, size (state_dim, T).
- `E_zz::Array{<:Real, 3}`: The expected value of z_t * z_t', size (state_dim, state_dim, T).
- `y::Matrix{<:Real}`: The observed data, size (obs_dim, T).

# Returns
- `Q_val::Float64`: The observation component of the Q-function.

"""
function Q_obs(
    H::AbstractMatrix{<:Real},
    R::AbstractMatrix{<:Real},
    E_z::AbstractMatrix{<:Real},
    E_zz::AbstractArray{<:Real,3},
    y::AbstractMatrix{<:Real},
    weights::Vector{Float64}=ones(size(y, 2))
)
    obs_dim = size(H, 1)
    T_step = size(E_z, 2)
    
    # Pre-compute constants
    R_chol = cholesky(Symmetric(R))
    log_det_R = logdet(R_chol)
    const_term = obs_dim * log(2π)
    
    #Pre-allocate statistics
    temp = zeros(obs_dim, obs_dim)
    
    # Use views in the loop
    @views for t in axes(y, 2)
        temp += weights[t] * Q_obs(H, E_z[:,t], E_zz[:,:,t], y[:,t])
    end

    # Weight the constant terms by the sum of weights
    total_weight = sum(weights)
    
    Q_val = -0.5 * (total_weight * (const_term + log_det_R) + tr(R_chol \ temp))
    
    return Q_val
end


"""
    Q(A, Q, H, R, P0, x0, E_z, E_zz, E_zz_prev, y)

Calculate the complete Q-function for the EM algorithm in a Linear Dynamical System.

# Arguments
- `A::Matrix{<:Real}`: The state transition matrix.
- `Q::AbstractMatrix{<:Real}`: The process noise covariance matrix (or its Cholesky factor).
- `H::Matrix{<:Real}`: The observation matrix.
- `R::AbstractMatrix{<:Real}`: The observation noise covariance matrix (or its Cholesky factor).
- `P0::AbstractMatrix{<:Real}`: The initial state covariance matrix (or its Cholesky factor).
- `x0::Vector{<:Real}`: The initial state mean.
- `E_z::Matrix{<:Real}`: The expected latent states, size (state_dim, T).
- `E_zz::Array{<:Real, 3}`: The expected value of z_t * z_t', size (state_dim, state_dim, T).
- `E_zz_prev::Array{<:Real, 3}`: The expected value of z_t * z_{t-1}', size (state_dim, state_dim, T).
- `y::Matrix{<:Real}`: The observed data, size (obs_dim, T).

# Returns
- `Q_val::Float64`: The complete Q-function value.
"""
function Q_function(
    A::AbstractMatrix{<:Real},
    Q::AbstractMatrix{<:Real},
    C::AbstractMatrix{<:Real},
    R::AbstractMatrix{<:Real},
    P0::AbstractMatrix{<:Real},
    x0::AbstractVector{<:Real},
    E_z::AbstractMatrix{<:Real},
    E_zz::AbstractArray{<:Real,3},
    E_zz_prev::AbstractArray{<:Real,3},
    y::AbstractMatrix{<:Real},
    weights::Vector{Float64}=ones(size(y, 2))
)
    Q_val_state = Q_state(A, Q, P0, x0, E_z, E_zz, E_zz_prev)
    Q_val_obs = Q_obs(C, R, E_z, E_zz, y, weights)
    return Q_val_state + Q_val_obs
end

"""
    sufficient_statistics(x_smooth::Array{T,3}, p_smooth::Array{T,4}, p_smooth_t1::Array{T,4}) where T <: Real

Compute sufficient statistics for the EM algorithm in a Linear Dynamical System.

# Arguments
- `x_smooth::Array{T,3}`: Smoothed state estimates, size (state_dim, state_dim, tsteps, ntrials)
- `p_smooth::Array{T,4}`: Smoothed state covariances, size (state_dim, state_dim, tsteps, ntrials, state_dim)
- `p_smooth_t1::Array{T,4}`: Lag-one covariance smoother, size (state_dim, state_dim, tsteps, ntrials, state_dim)

# Returns
- `E_z::Array{T,3}`: Expected latent states, size (state_dim, state_dim, tsteps, ntrials)
- `E_zz::Array{T,4}`: Expected z_t * z_t', size (state_dim, state_dim, tsteps, ntrials, state_dim)
- `E_zz_prev::Array{T,4}`: Expected z_t * z_{t-1}', size (state_dim, state_dim, tsteps, ntrials, state_dim)

# Note
- The function computes the expected values for all trials.
- For single-trial data, use inputs with ntrials = 1.
"""
function sufficient_statistics(
    x_smooth::Array{T,3}, p_smooth::Array{T,4}, p_smooth_t1::Array{T,4}
) where {T<:Real}
    latent_dim, tsteps, ntrials = size(x_smooth)

    E_z = copy(x_smooth)
    E_zz = similar(p_smooth)
    E_zz_prev = similar(p_smooth)

<<<<<<< HEAD
    for trial in 1:ntrials
        for t in 1:tsteps
            E_zz[:, :, t, trial] .=
                p_smooth[:, :, t, trial] + x_smooth[:, t, trial] * x_smooth[:, t, trial]'
=======
    @inbounds for trial in 1:n_trials
        @views for t in 1:T_steps
            xt = view(x_smooth, :, t, trial)
            pt = view(p_smooth, :, :, t, trial)
            E_zz[:, :, t, trial] .= pt .+ xt * xt'
>>>>>>> f0d2dde4
            if t > 1
                xtm1 = view(x_smooth, :, t - 1, trial)
                pt1 = view(p_smooth_t1, :, :, t, trial)
                E_zz_prev[:, :, t, trial] .= pt1 .+ xt * xtm1'
            end
        end
        @views E_zz_prev[:, :, 1, trial] .= 0
    end

    return E_z, E_zz, E_zz_prev
end

"""
    estep(lds::LinearDynamicalSystem{S,O}, y::Array{T,3}) where {T<:Real, S<:GaussianStateModel{T}, O<:AbstractObservationModel{T}}

Perform the E-step of the EM algorithm for a Linear Dynamical System, treating all input as multi-trial.

# Arguments
- `lds::LinearDynamicalSystem{S,O}`: The Linear Dynamical System struct
- `y::Array{T,3}`: Observed data, size (obs_dim, tsteps, ntrials)
    Note: For single-trial data, use y[1:1, :, :] to create a 3D array with ntrials = 1

# Returns
- `E_z::Array{T,3}`: Expected latent states, size (state_dim, state_dim, tsteps, ntrials)
- `E_zz::Array{T,4}`: Expected z_t * z_t', size (state_dim, state_dim, tsteps, ntrials, state_dim)
- `E_zz_prev::Array{T,4}`: Expected z_t * z_{t-1}', size (state_dim, state_dim, tsteps, ntrials, state_dim)
- `x_smooth::Array{T,3}`: Smoothed state estimates, size (state_dim, state_dim, tsteps, ntrials)
- `p_smooth::Array{T,4}`: Smoothed state covariances, size (state_dim, state_dim, tsteps, ntrials, state_dim)
- `ml::T`: Total marginal likelihood (log-likelihood) of the data across all trials

# Note
- This function first smooths the data using the `smooth` function, then computes sufficient statistics.
- It treats all input as multi-trial, with single-trial being a special case where ntrials = 1.
"""
function estep(
    lds::LinearDynamicalSystem{S,O}, y::Array{T,3}
) where {T<:Real,S<:GaussianStateModel{T},O<:AbstractObservationModel{T}}
    # smooth
    x_smooth, p_smooth, inverse_offdiag, total_entropy = smooth(lds, y)

    # calculate sufficient statistics
    E_z, E_zz, E_zz_prev = sufficient_statistics(x_smooth, p_smooth, inverse_offdiag)

    # calculate elbo
    ml_total = calculate_elbo(lds, E_z, E_zz, E_zz_prev, p_smooth, y, total_entropy)

    return E_z, E_zz, E_zz_prev, x_smooth, p_smooth, ml_total
end

"""
    calculate_elbo(lds::LinearDynamicalSystem{S,O}, E_z::Array{T,3}, E_zz::Array{T,4}, E_zz_prev::Array{T,4}, p_smooth::Array{T,4}, y::Array{T,3}) where {T<:Real, S<:GaussianStateModel{T}, O<:AbstractObservationModel{T}}

Calculate the Evidence Lower Bound (ELBO) for a Linear Dynamical System.

# Arguments
- `lds::LinearDynamicalSystem{S,O}`: The Linear Dynamical System struct
- `E_z::Array{T,3}`: Expected latent states, size (state_dim, state_dim, tsteps, ntrials)
- `E_zz::Array{T,4}`: Expected z_t * z_t', size (state_dim, state_dim, tsteps, ntrials, state_dim)
- `E_zz_prev::Array{T,4}`: Expected z_t * z_{t-1}', size (state_dim, state_dim, tsteps, ntrials, state_dim)
- `p_smooth::Array{T,4}`: Smoothed state covariances, size (state_dim, state_dim, tsteps, ntrials, state_dim)
- `y::Array{T,3}`: Observed data, size (obs_dim, tsteps, ntrials)

# Returns
- `elbo::T`: The Evidence Lower Bound (ELBO) for the LDS.

# Note
- For a GaussianLDS the ELBO is equivalent to the total marginal likelihood
"""
function calculate_elbo(
    lds::LinearDynamicalSystem{S,O},
    E_z::Array{T,3},
    E_zz::Array{T,4},
    E_zz_prev::Array{T,4},
    p_smooth::Array{T,4},
    y::Array{T,3},
    total_entropy::Float64,
    weights::Vector{Float64}=ones(size(y, 2))
) where {T<:Real,S<:GaussianStateModel{T},O<:GaussianObservationModel{T}}
    ntrials = size(y, 3)
    Q_vals = zeros(T, ntrials)

    # Thread over trials
    @threads for trial in 1:ntrials
        Q_vals[trial] = StateSpaceDynamics.Q_function(
            lds.state_model.A,
            lds.state_model.Q,
            lds.obs_model.C,
            lds.obs_model.R,
            lds.state_model.P0,
            lds.state_model.x0,
            view(E_z, :, :, trial),
            view(E_zz, :, :, :, trial),
            view(E_zz_prev, :, :, :, trial),
            view(y, :, :, trial),
            weights
        )
    end

    return sum(Q_vals) - total_entropy
end


"""
    update_initial_state_mean!(lds::LinearDynamicalSystem{S,O}, E_z::Array{T,3}) where {T<:Real, S<:GaussianStateModel{T}, O<:AbstractObservationModel{T}}

Update the initial state mean of the Linear Dynamical System using the average across all trials.

# Arguments
- `lds::LinearDynamicalSystem{S,O}`: The Linear Dynamical System struct
- `E_z::Array{T,3}`: Expected latent states, size (state_dim, state_dim, tsteps, ntrials)

# Note
- This function modifies `lds` in-place.
- The update is only performed if `lds.fit_bool[1]` is true.
- The initial state mean is computed as the average of the first time step across all trials.
"""
function update_initial_state_mean!(
    lds::LinearDynamicalSystem{S,O}, E_z::Array{T,3}, 
) where {T<:Real,S<:GaussianStateModel{T},O<:AbstractObservationModel{T}}
    if lds.fit_bool[1]
        x0_new = zeros(lds.latent_dim)
        @views for i in axes(E_z, 3)
            x0_new .+= E_z[:, 1, i]
        end
        lds.state_model.x0 .= x0_new ./ size(E_z, 3)
    end
end

"""
    update_initial_state_covariance!(lds::LinearDynamicalSystem{S,O}, E_z::Array{T,3}, E_zz::Array{T,4}) where {T<:Real, S<:GaussianStateModel{T}, O<:AbstractObservationModel{T}}

Update the initial state covariance of the Linear Dynamical System using the average across all trials.

# Arguments
- `lds::LinearDynamicalSystem{S,O}`: The Linear Dynamical System struct
- `E_z::Array{T,3}`: Expected latent states, size (state_dim, state_dim, tsteps, ntrials)
- `E_zz::Array{T,4}`: Expected z_t * z_t', size (state_dim, state_dim, tsteps, ntrials, state_dim)

# Note
- This function modifies `lds` in-place.
- The update is only performed if `lds.fit_bool[2]` is true.
- The initial state covariance is computed as the average of the first time step across all trials.
"""
function update_initial_state_covariance!(
    lds::LinearDynamicalSystem{S,O}, E_z::Array{T,3}, E_zz::Array{T,4}, 
) where {T<:Real,S<:GaussianStateModel{T},O<:AbstractObservationModel{T}}
    if lds.fit_bool[2]
        ntrials = size(E_z, 3)
        state_dim = size(E_z, 1)
        p0_new = zeros(T, state_dim, state_dim)

<<<<<<< HEAD
        for trial in 1:ntrials
            p0_new .+= E_zz[:, :, 1, trial] - (lds.state_model.x0 * lds.state_model.x0')
=======
        for trial in 1:n_trials
            p0_new .+= @view(E_zz[:, :, 1, trial]) - (lds.state_model.x0 * lds.state_model.x0')
>>>>>>> f0d2dde4
        end

        p0_new ./= ntrials
        p0_new .= 0.5 * (p0_new + p0_new')

        # Set the new P0 matrix
        lds.state_model.P0 = p0_new
    end
end

"""
    update_A!(lds::LinearDynamicalSystem{S,O}, E_zz::Array{T, 4}, E_zz_prev::Array{T, 4}) where {T<:Real, S<:GaussianStateModel{T}, O<:AbstractObservationModel{T}}

Update the transition matrix A of the Linear Dynamical System.

# Arguments
- `lds::LinearDynamicalSystem{S,O}`: The Linear Dynamical System struct
- `E_zz::Array{T, 4}`: Expected z_t * z_t', size (state_dim, state_dim, tsteps, ntrials)
- `E_zz_prev::Array{T, 4}`: Expected z_t * z_{t-1}', size (state_dim, state_dim, tsteps, ntrials)

# Note
- This function modifies `lds` in-place.
- The update is only performed if `lds.fit_bool[3]` is true.
"""

function update_A!(
    lds::LinearDynamicalSystem{S,O}, E_zz::Array{T,4}, E_zz_prev::Array{T,4}
) where {T<:Real,S<:GaussianStateModel{T},O<:AbstractObservationModel{T}}
    if lds.fit_bool[3]
        state_dim = size(E_zz, 1)

        E_zz_sum = zeros(state_dim, state_dim)
        E_zz_prev_sum = zeros(state_dim, state_dim)

        for trial in axes(E_zz, 4)
            E_zz_sum .+= sum(@view(E_zz[:, :, 1:(end - 1), trial]); dims=3)
            E_zz_prev_sum .+= sum(@view(E_zz_prev[:, :, :, trial]); dims=3)
        end

        lds.state_model.A = E_zz_prev_sum / E_zz_sum
    end
end

"""
    update_Q!(lds::LinearDynamicalSystem{S,O}, E_zz::Array{T, 4}, E_zz_prev::Array{T, 4}) where {T<:Real, S<:GaussianStateModel{T}, O<:AbstractObservationModel{T}}

Update the process noise covariance matrix Q of the Linear Dynamical System.

# Arguments
- `lds::LinearDynamicalSystem{S,O}`: The Linear Dynamical System struct
- `E_zz::Array{T, 4}`: Expected z_t * z_t', size (state_dim, state_dim, tsteps, ntrials)
- `E_zz_prev::Array{T, 4}`: Expected z_t * z_{t-1}', size (state_dim, state_dim, tsteps, ntrials)

# Note
- This function modifies `lds` in-place.
- The update is only performed if `lds.fit_bool[4]` is true.
- The result is averaged across all trials.
"""
function update_Q!(
    lds::LinearDynamicalSystem{S,O}, E_zz::Array{T,4}, E_zz_prev::Array{T,4}
) where {T<:Real, S<:GaussianStateModel{T}, O<:AbstractObservationModel{T}}

    if lds.fit_bool[4]
        ntrials, tsteps = size(E_zz, 4), size(E_zz, 3)
        state_dim = size(E_zz, 1)
        Q_new = zeros(T, state_dim, state_dim)
        A = lds.state_model.A

<<<<<<< HEAD
        for trial in 1:ntrials
            for t in 2:tsteps
                # Get current state covariance and previous-current cross covariance
                Σt = E_zz[:, :, t, trial]          # E[z_t z_t']
                Σt_prev = E_zz[:, :, t - 1, trial]   # E[z_{t-1} z_{t-1}']
                Σt_cross = E_zz_prev[:, :, t, trial] # E[z_t z_{t-1}']

                # Compute innovation: actual state minus predicted state
                # Q = E[(z_t - Az_{t-1})(z_t - Az_{t-1})']
                innovation_cov = Σt - Σt_cross * A' - A * Σt_cross' + A * Σt_prev * A'
=======
        @inbounds @views for trial in 1:n_trials
            for t in 2:T_steps
                Σt       = view(E_zz, :, :, t, trial)
                Σt_prev  = view(E_zz, :, :, t - 1, trial)
                Σt_cross = view(E_zz_prev, :, :, t, trial)
>>>>>>> f0d2dde4

                innovation_cov = Σt - Σt_cross * A' - A * Σt_cross' + A * Σt_prev * A'
                Q_new .+= innovation_cov
            end
        end

<<<<<<< HEAD
        Q_new ./= (ntrials * (tsteps - 1))
        Q_new = 0.5 * (Q_new + Q_new')  # Symmetrize
=======
        Q_new ./= (n_trials * (T_steps - 1))
        Q_new .= 0.5 * (Q_new + Q_new')  # Symmetrize in-place
>>>>>>> f0d2dde4

        lds.state_model.Q = Q_new
    end
end

"""
    update_C!(lds::LinearDynamicalSystem{S,O}, E_z::Array{T,3}, E_zz::Array{T,4}, y::Array{T,3}) where {T<:Real, S<:GaussianStateModel{T}, O<:GaussianObservationModel{T}}

Update the observation matrix C of the Linear Dynamical System.

# Arguments
- `lds::LinearDynamicalSystem{S,O}`: The Linear Dynamical System struct
- `E_z::Array{T,3}`: Expected latent states, size (state_dim, state_dim, tsteps, ntrials)
- `E_zz::Array{T,4}`: Expected z_t * z_t', size (state_dim, state_dim, tsteps, ntrials)
- `y::Array{T,3}`: Observed data, size (obs_dim, tsteps, ntrials)

# Note
- This function modifies `lds` in-place.
- The update is only performed if `lds.fit_bool[5]` is true.
- The result is averaged across all trials.
"""
function update_C!(
    lds::LinearDynamicalSystem{S,O}, E_z::Array{T,3}, E_zz::Array{T,4}, y::Array{T,3},
    w::Vector{Float64}=ones(size(y, 2))
) where {T<:Real,S<:GaussianStateModel{T},O<:GaussianObservationModel{T}}
    if lds.fit_bool[5]
        ntrials, tsteps = size(y, 3), size(y, 2)

        sum_yz = zeros(T, size(lds.obs_model.C))
        sum_zz = zeros(T, size(E_zz)[1:2])

<<<<<<< HEAD
        for trial in 1:ntrials
            for t in 1:tsteps
                sum_yz .+= w[t] * y[:, t, trial] * E_z[:, t, trial]'
=======
        for trial in 1:n_trials
            @views @inbounds for t in 1:T_steps
                sum_yz .+= w[t] * (y[:, t, trial]* E_z[:, t, trial]')
>>>>>>> f0d2dde4
                sum_zz .+= w[t] * E_zz[:, :, t, trial]
            end
        end

        lds.obs_model.C = sum_yz / sum_zz
    end
end

"""
    update_R!(lds::LinearDynamicalSystem{S,O}, E_z::Array{T,3}, E_zz::Array{T,4}, y::Array{T,3}) where {T<:Real, S<:GaussianStateModel{T}, O<:GaussianObservationModel{T}}

Update the observation noise covariance matrix R of the Linear Dynamical System.

# Arguments
- `lds::LinearDynamicalSystem{S,O}`: The Linear Dynamical System struct
- `E_z::Array{T,3}`: Expected latent states, size (state_dim, state_dim, tsteps, ntrials)
- `E_zz::Array{T,4}`: Expected z_t * z_t', size (state_dim, state_dim, tsteps, ntrials)
- `y::Array{T,3}`: Observed data, size (obs_dim, tsteps, ntrials)

# Note
- This function modifies `lds` in-place.
- The update is only performed if `lds.fit_bool[6]` is true.
- The result is averaged across all trials.
"""
function update_R!(
    lds::LinearDynamicalSystem{S,O}, E_z::Array{T,3}, E_zz::Array{T,4}, y::Array{T,3},
    w::Vector{Float64}=ones(size(y, 2))
) where {T<:Real,S<:GaussianStateModel{T},O<:GaussianObservationModel{T}}
    if lds.fit_bool[6]
        obs_dim, tsteps, ntrials = size(y)
        R_new = zeros(T, obs_dim, obs_dim)
        C = lds.obs_model.C
        
        # Pre-allocate all temporary arrays
        innovation = zeros(T, obs_dim)
        Czt = zeros(T, obs_dim)
        temp_matrix = zeros(T, obs_dim, size(C, 2))  # For storing C * state_uncertainty
        
        # Reorganize as sum of outer products
<<<<<<< HEAD
        for trial in 1:ntrials
            for t in 1:tsteps
=======
        for trial in 1:n_trials
            @views @inbounds for t in 1:T_steps
>>>>>>> f0d2dde4
                # Compute innovation using pre-allocated arrays
                mul!(Czt, C, E_z[:, t, trial])
                @. innovation = (y[:, t, trial] - Czt)
                
                # Add innovation outer product
                #BLAS.ger!(one(T), innovation, innovation, R_new)
                mul!(R_new, innovation, innovation', w[t], one(T))  # R_new += w[t] * innovation * innovation'
                
                # Add correction term efficiently:
                # First compute state_uncertainty = Σ_t - z_t*z_t'
                state_uncertainty = view(E_zz, :, :, t, trial) - (E_z[:, t, trial]) * ( E_z[:, t, trial])'
                # Then compute C * state_uncertainty * C' in steps:
                mul!(temp_matrix, C, state_uncertainty)  # temp = C * state_uncertainty
                mul!(R_new, temp_matrix, C', w[t], one(T))  # R_new += w[t] * C * state_uncertainty * C'
            end
        end
        
        R_new ./= (ntrials * tsteps)
        R_new .= 0.5 * (R_new + R_new')  # Symmetrize

        # Set the new R matrix
        lds.obs_model.R = R_new
    end
end

"""
    mstep!(lds::LinearDynamicalSystem{S,O}, E_z::Array{T,3}, E_zz::Array{T,4}, E_zz_prev::Array{T,4}, p_smooth::Array{T, 4}, y::Array{T,3}) where {T<:Real, S<:GaussianStateModel{T}, O<:GaussianObservationModel{T}}

Perform the M-step of the EM algorithm for a Linear Dynamical System with multi-trial data.

# Arguments
- `lds::LinearDynamicalSystem{S,O}`: The Linear Dynamical System struct
- `E_z::Array{T,3}`: Expected latent states, size (state_dim, state_dim, tsteps, ntrials)
- `E_zz::Array{T,4}`: Expected z_t * z_t', size (state_dim, state_dim, tsteps, ntrials)
- `E_zz_prev::Array{T,4}`: Expected z_t * z_{t-1}', size (state_dim, state_dim, tsteps, ntrials)
- `p_smooth::Array{T,4}`: Smoothed state covariances, size (state_dim, state_dim, tsteps, ntrials) (not used)
- `y::Array{T,3}`: Observed data, size (obs_dim, tsteps, ntrials)

# Note
- This function modifies `lds` in-place by updating all model parameters.
- Updates are performed only for parameters where the corresponding `fit_bool` is true.
- All update functions now handle multi-trial data.
- P_smooth is required but not used in the M-step so that the function signature matches the PoissonLDS version.
"""
function mstep!(
    lds::LinearDynamicalSystem{S,O},
    E_z::Array{T,3},
    E_zz::Array{T,4},
    E_zz_prev::Array{T,4},
    p_smooth::Array{T,4},
    y::Array{T,3},
    w::Vector{Float64}=ones(size(y, 2))
) where {T<:Real,S<:GaussianStateModel{T},O<:GaussianObservationModel{T}}
    # get initial parameters
    old_params = vec(stateparams(lds))
    old_params = [old_params; vec(obsparams(lds))]

    # Update parameters
    update_initial_state_mean!(lds, E_z)
    update_initial_state_covariance!(lds, E_z, E_zz)
    update_A!(lds, E_zz, E_zz_prev)
    update_Q!(lds, E_zz, E_zz_prev)
    update_C!(lds, E_z, E_zz, y)
    update_R!(lds, E_z, E_zz, y)

    # get new params
    new_params = vec(stateparams(lds))
    new_params = [new_params; vec(obsparams(lds))]

    # calculate norm of parameter changes
    norm_change = norm(new_params - old_params)
    return norm_change
end

"""
    fit!(lds::LinearDynamicalSystem{S,O}, y::Matrix{T}; 
         max_iter::Int=1000, 
         tol::Real=1e-12, 
         ) where {T<:Real, S<:GaussianStateModel{T}, O<:GaussianObservationModel{T}}

Fit a Linear Dynamical System using the Expectation-Maximization (EM) algorithm with Kalman smoothing.

# Arguments
- `lds::LinearDynamicalSystem{S,O}`: The Linear Dynamical System to be fitted.
- `y::Matrix{T}`: Observed data, size (obs_dim, tsteps).

# Keyword Arguments
- `max_iter::Int=1000`: Maximum number of EM iterations.
- `tol::Real=1e-12`: Convergence tolerance for log-likelihood change.

# Returns
- `mls::Vector{T}`: Vector of log-likelihood values for each iteration.
"""
function fit!(
    lds::LinearDynamicalSystem{S,O}, y::Array{T,3}; max_iter::Int=1000, tol::Real=1e-12
) where {T<:Real,S<:GaussianStateModel{T},O<:AbstractObservationModel{T}}

    # Initialize log-likelihood
    prev_ml = -T(Inf)

    # Create a vector to store the log-likelihood values
    mls = Vector{T}()
    param_diff = Vector{T}()

    sizehint!(mls, max_iter)  # Pre-allocate for efficiency

    # Initialize progress bar
    if O <: GaussianObservationModel
        prog = Progress(max_iter; desc="Fitting LDS via EM...", barlen=50, showspeed=true)
    elseif O <: PoissonObservationModel
        prog = Progress(
            max_iter; desc="Fitting Poisson LDS via LaPlaceEM...", barlen=50, showspeed=true
        )
    else
        error("Unknown LDS model type")
    end

    # Run EM
    for i in 1:max_iter
        # E-step
        E_z, E_zz, E_zz_prev, x_smooth, p_smooth, ml = estep(lds, y)

        # M-step
        Δparams = mstep!(lds, E_z, E_zz, E_zz_prev, p_smooth, y)
        # Update the log-likelihood vector and parameter difference
        push!(mls, ml)
        push!(param_diff, Δparams)

        # Update the progress bar
        next!(prog)

        # Check convergence
        if abs(ml - prev_ml) < tol
            finish!(prog)
            return mls, param_diff
        end

        prev_ml = ml
    end

    # Finish the progress bar if max_iter is reached
    finish!(prog)

    return mls, param_diff
end

"""
    PoissonLDS(; A, C, Q, log_d, x0, P0, refractory_period, fit_bool, obs_dim, latent_dim)

Construct a Linear Dynamical System with Gaussian state and Poisson observation models.

# Arguments
- `A::Matrix{T}=Matrix{T}(undef, 0, 0)`: Transition matrix
- `C::Matrix{T}=Matrix{T}(undef, 0, 0)`: Observation matrix
- `Q::Matrix{T}=Matrix{T}(undef, 0, 0)`: Process noise covariance
- `log_d::Vector{T}=Vector{T}(undef, 0)`: Mean firing rate vector (log space)
- `x0::Vector{T}=Vector{T}(undef, 0)`: Initial state
- `P0::Matrix{T}=Matrix{T}(undef, 0, 0)`: Initial state covariance
- `refractory_period::Int=1`: Refractory period
- `fit_bool::Vector{Bool}=fill(true, 7)`: Vector indicating which parameters to fit during optimization
- `obs_dim::Int`: Dimension of the observations (required if C, D, or log_d is not provided.)
- `latent_dim::Int`: Dimension of the latent state (required if A, Q, x0, P0, or C is not provided.)
"""
function PoissonLDS(;
    A::Matrix{T}=Matrix{Float64}(undef, 0, 0),
    C::Matrix{T}=Matrix{Float64}(undef, 0, 0),
    Q::Matrix{T}=Matrix{Float64}(undef, 0, 0),
    log_d::Vector{T}=Vector{Float64}(undef, 0),
    x0::Vector{T}=Vector{Float64}(undef, 0),
    P0::Matrix{T}=Matrix{Float64}(undef, 0, 0),
    fit_bool::Vector{Bool}=fill(true, 6),
    obs_dim::Int=0,
    latent_dim::Int=0,
) where {T<:Real}
    if latent_dim == 0 &&
        (isempty(A) || isempty(Q) || isempty(x0) || isempty(P0) || isempty(C))
        throw(
            ArgumentError("Must provide latent_dim if A, Q, x0, P0, or C is not provided.")
        )
    end
    if obs_dim == 0 && (isempty(C) || isempty(log_d))
        ethrow(ArgumentError("Must provide obs_dim if C or log_d is not provided."))
    end

    state_model = GaussianStateModel(; A=A, Q=Q, x0=x0, P0=P0, latent_dim=latent_dim)
    obs_model = PoissonObservationModel(; 
        C=C, log_d=log_d, obs_dim=obs_dim, latent_dim=latent_dim
    )
    return LinearDynamicalSystem(state_model, obs_model, latent_dim, obs_dim, fit_bool)
end

"""
<<<<<<< HEAD
=======
    sample(lds::LinearDynamicalSystem{S,O}, T_steps::Int, n_trials::Int) where {T<:Real, S<:GaussianStateModel{T}, O<:PoissonObservationModel{T}}

Sample from a Poisson Linear Dynamical System (LDS) model for multiple trials.

# Arguments
- `lds::LinearDynamicalSystem{S,O}`: The Linear Dynamical System model.
- `T_steps::Int`: The number of time steps to sample for each trial.
- `n_trials::Int`: The number of trials to sample.

# Returns
- `x::Array{T, 3}`: The latent state variables. Dimensions: (latent_dim, T_Steps, n_trials)
- `y::Array{Int, 3}`: The observed data. Dimensions: (obs_dim, T_steps, n_trials)

# Examples
```julia
lds = LinearDynamicalSystem(obs_dim=4, latent_dim=3)
x, y = sample(lds, 100, 10)  # 10 trials, 100 time steps each
```
"""
function sample(
    lds::LinearDynamicalSystem{S,O}, T_steps::Int, n_trials::Int
) where {T<:Real,S<:GaussianStateModel{T},O<:PoissonObservationModel{T}}
    # Extract model components
    A, Q = lds.state_model.A, lds.state_model.Q
    C, log_d = lds.obs_model.C, lds.obs_model.log_d
    x0, P0 = lds.state_model.x0, lds.state_model.P0

    # Convert log_d to d i.e. non-log space
    d = exp.(log_d)

    # Pre-allocate arrays (now in column-major order)
    x = zeros(T, lds.latent_dim, T_steps, n_trials)
    y = zeros(T, lds.obs_dim, T_steps, n_trials)

    @views for k in 1:n_trials
        # Sample the initial state
        x[:, 1, k] = rand(MvNormal(x0, P0))
        y[:, 1, k] = rand.(Poisson.(exp.(C * x[:, 1, k] .+ d)))

        # Sample the rest of the states
        for t in 2:T_steps
            x[:, t, k] = rand(MvNormal(A * x[:, t - 1, k], Q))
            y[:, t, k] = rand.(Poisson.(exp.(C * x[:, t, k] + d)))
        end
    end

    return x, y
end

"""
>>>>>>> f0d2dde4
    loglikelihood(x::Matrix{T}, lds::LinearDynamicalSystem{S,O}, y::Matrix{T}) where {T<:Real, S<:GaussianStateModel, O<:PoissonObservationModel}

Calculate the complete-data log-likelihood of a Poisson Linear Dynamical System model for a single trial. 

# Arguments
- `x::Matrix{T}`: The latent state variables. Dimensions: (latent_dim, tsteps)
- `lds::LinearDynamicalSystem{S,O}`: The Linear Dynamical System model.
- `y::Matrix{T}`: The observed data. Dimensions: (obs_dim, tsteps)
- `w::Vector{T}`: Weights for each observation in the log-likelihood calculation. Not currently used.

# Returns
- `ll::T`: The log-likelihood value.

# Examples
```juliaestep!
lds = PoissonLDS(obs_dim=4, latent_dim=3)
x, y = sample(lds, 100, 1)  # 1 trial, 100 time steps
ll = loglikelihood(x, lds, y)
```
"""
function loglikelihood(
    x::AbstractMatrix{T}, 
    plds::LinearDynamicalSystem{S,O}, 
    y::AbstractMatrix{U}, 
    w::Vector{U}=ones(size(y, 2))
) where {T<:Real,U<:Real,S<:GaussianStateModel{<:Real},O<:PoissonObservationModel{<:Real}}
    # Convert the log firing rate to firing rate
    d = exp.(plds.obs_model.log_d)
    tsteps = size(y, 2)

    # Pre-compute matrix inverses
    inv_p0 = inv(plds.state_model.P0)
    inv_Q = inv(plds.state_model.Q)

    # Calculate p(yₜ|xₜ)
<<<<<<< HEAD
    pygivenx_sum = zero(T)
    for t in 1:tsteps
=======
    C = plds.obs_model.C
    n_obs = size(C, 1)
    temp  = Vector{eltype(C)}(undef, n_obs) 

    pygivenx_sum = zero(T)  
    @views @inbounds for t in 1:T_steps
>>>>>>> f0d2dde4
        temp = plds.obs_model.C * x[:, t] .+ d
        pygivenx_sum += dot(y[:, t], temp) - sum(exp, temp)
    end

    # Calculate p(x₁)
    dx1 = @view(x[:, 1]) .- plds.state_model.x0
    px1 = -T(0.5) * dot(dx1, inv_p0 * dx1)

    # Calculate p(xₜ|xₜ₋₁)
    pxtgivenxt1_sum = zero(T)
<<<<<<< HEAD
    for t in 2:tsteps
        temp = x[:, t] .- (plds.state_model.A * x[:, t - 1])
=======
    A = plds.state_model.A
    @views @inbounds for t in 2:T_steps
        temp = x[:, t] .- (A * x[:, t - 1])
>>>>>>> f0d2dde4
        pxtgivenxt1_sum += -T(0.5) * dot(temp, inv_Q * temp)
    end

    # Return the log-posterior
    return pygivenx_sum + px1 + pxtgivenxt1_sum
end

"""
    loglikelihood(x::Array{T, 3}, lds::LinearDynamicalSystem{S,O}, y::Array{T, 3}) where {T<:Real, S<:GaussianStateModel{T}, O<:PoissonObservationModel{T}}

Calculate the complete-data log-likelihood of a Poisson Linear Dynamical System model for multiple trials.

# Arguments
- `x::Array{T, 3}`: The latent state variables. Dimensions: (latent_dim, tsteps, ntrials)
- `lds::LinearDynamicalSystem{S,O}`: The Linear Dynamical System model.
- `y::Array{T, 3}`: The observed data. Dimensions: (obs_dim, tsteps, ntrials)

# Returns
- `ll::T`: The log-likelihood value.

# Examples
```julia
lds = PoissonLDS(obs_dim=4, latent_dim=3)
x, y = sample(lds, 100, 10)  # 10 trials, 100 time steps each
ll = loglikelihood(x, lds, y)
```
"""
function loglikelihood(
    x::Array{T,3}, 
    plds::LinearDynamicalSystem{O,S}, 
    y::Array{T,3}
) where {T<:Real,S<:GaussianStateModel{T},O<:PoissonObservationModel{T}}
    # Calculate the log-likelihood over all trials
    ll = zeros(size(y, 3))
    @views @threads for n in axes(y, 3)
        ll[n] .= loglikelihood(x[:, :, n], plds, y[:, :, n])
    end
    return sum(ll)
end

"""
    Gradient(lds::LinearDynamicalSystem{S,O}, y::Matrix{T}, x::Matrix{T}) where {T<:Real, S<:GaussianStateModel{T}, O<:PoissonObservationModel{T}}

Calculate the gradient of the log-likelihood of a Poisson Linear Dynamical System model for a single trial.

# Arguments
- `lds::LinearDynamicalSystem{S,O}`: The Linear Dynamical System model.
- `y::Matrix{T}`: The observed data. Dimensions: (obs_dim, tsteps)
- `x::Matrix{T}`: The latent state variables. Dimensions: (latent_dim, tsteps)
- `w::Vector{T}`: Weights for each observation in the log-likelihood calculation. Not currently used.

# Returns
- `grad::Matrix{T}`: The gradient of the log-likelihood. Dimensions: (latent_dim, tsteps)

# Note
The gradient is computed with respect to the latent states x. Each row of the returned gradient
corresponds to the gradient for a single time step.
"""
function Gradient(
    lds::LinearDynamicalSystem{S,O}, y::AbstractMatrix{T}, x::AbstractMatrix{T}, w::Vector{T}=ones(size(y, 2))
) where {T<:Real,S<:GaussianStateModel{T},O<:PoissonObservationModel{T}}
    # Extract model parameters
    A, Q = lds.state_model.A, lds.state_model.Q
    C, log_d = lds.obs_model.C, lds.obs_model.log_d
    x0, P0 = lds.state_model.x0, lds.state_model.P0

    # Convert log_d to d (non-log space)
    d = exp.(log_d)

    # Get number of time steps
    tsteps = size(y, 2)

    # Precompute matrix inverses
    inv_P0 = inv(P0)
    inv_Q = inv(Q)

    # Pre-allocate gradient
    grad = zeros(lds.latent_dim, tsteps)

    # Calculate gradient for each time step
<<<<<<< HEAD
    for t in 1:tsteps
=======
    @views @inbounds for t in 1:T_steps

>>>>>>> f0d2dde4
        # Common term for all time steps
        temp = exp.(C * x[:, t] .+ d)
        common_term = C' * (y[:, t] - temp)

        if t == 1
            # First time step                      
            grad[:, t] .=
<<<<<<< HEAD
                common_term + A' * inv_Q * (x[:, 2] - A * x[:, 1]) - inv_P0 * (x[:, 1] - x0)
        elseif t == tsteps
            # Last time step
            grad[:, t] .= common_term - inv_Q * (x[:, t] - A * x[:, t - 1])
=======
                common_term + A' * inv_Q * (x[:, 2] .- A * x[:, t]) - inv_P0 * (x[:, t] .- x0)
        elseif t == T_steps
            # Last time step                    
            grad[:, t] .= common_term - inv_Q * (x[:, t] .- A * x[:, T_steps - 1])
>>>>>>> f0d2dde4
        else
            # Intermediate time steps
            grad[:, t] .=
                common_term + A' * inv_Q * (x[:, t + 1] .- A * x[:, t]) -
            inv_Q * (x[:, t] .- A * x[:, t - 1])
        end
    end

    return grad
end

"""
    Hessian(lds::LinearDynamicalSystem{S,O}, y::AbstractMatrix{T}, x::AbstractMatrix{T}) where {T<:Real, S<:GaussianStateModel{T}, O<:PoissonObservationModel{T}}

Calculate the Hessian matrix of the log-likelihood for a Poisson Linear Dynamical System.

This function computes the Hessian matrix, which represents the second-order partial derivatives
of the log-likelihood with respect to the latent states.

# Arguments
- `lds::LinearDynamicalSystem{S,O}`: The Linear Dynamical System with Poisson observations.
- `y::AbstractMatrix{T}`: The observed data. Dimensions: (obs_dim, tsteps)
- `x::AbstractMatrix{T}`: The current estimate of latent states. Dimensions: (latent_dim, tsteps)
- `w::Vector{T}`: Weights for each observation in the log-likelihood calculation. Not currently used.

# Returns
- `H::Matrix{T}`: The full Hessian matrix.
- `H_diag::Vector{Matrix{T}}`: The main diagonal blocks of the Hessian.
- `H_super::Vector{Matrix{T}}`: The super-diagonal blocks of the Hessian.
- `H_sub::Vector{Matrix{T}}`: The sub-diagonal blocks of the Hessian.

"""
function Hessian(
    lds::LinearDynamicalSystem{S,O}, y::AbstractMatrix{T}, x::AbstractMatrix{T}, w::Vector{T}=ones(size(y, 2))
) where {T<:Real,S<:GaussianStateModel{T},O<:PoissonObservationModel{T}}
    # Extract model components
    A, Q = lds.state_model.A, lds.state_model.Q
    C, log_d = lds.obs_model.C, lds.obs_model.log_d
    x0, P0 = lds.state_model.x0, lds.state_model.P0

    # Convert log_d to d i.e. non-log space
    d = exp.(log_d)

    # Pre-compute a few things
    tsteps = size(y, 2)
    inv_Q = pinv(Q)
    inv_P0 = pinv(P0)

    # Calculate super and sub diagonals
    H_sub_entry = inv_Q * A
    H_super_entry = permutedims(H_sub_entry)

    H_sub = Vector{typeof(H_sub_entry)}(undef, tsteps - 1)
    H_super = Vector{typeof(H_super_entry)}(undef, tsteps - 1)

    for i in 1:(tsteps - 1)
        H_sub[i] = H_sub_entry
        H_super[i] = H_super_entry
    end

    # Pre-compute common terms
    xt_given_xt_1 = -inv_Q
    xt1_given_xt = -A' * inv_Q * A
    x_t = -inv_P0

    # Helper function to calculate the Poisson Hessian term
    function calculate_poisson_hess(C::Matrix{T}, λ::Vector{T}) where {T<:Real}
        return -C' * Diagonal(λ) * C
    end

    # Calculate the main diagonal
    H_diag = Vector{Matrix{T}}(undef, tsteps)

<<<<<<< HEAD
    for t in 1:tsteps
=======
    @views @inbounds for t in 1:T_steps
>>>>>>> f0d2dde4
        λ = exp.(C * x[:, t] .+ d)
        if t == 1
            H_diag[t] = x_t + xt1_given_xt + calculate_poisson_hess(C, λ)
        elseif t == tsteps
            H_diag[t] = xt_given_xt_1 + calculate_poisson_hess(C, λ)
        else
            H_diag[t] = xt_given_xt_1 + xt1_given_xt + calculate_poisson_hess(C, λ)
        end
    end

    # Construct full Hessian
    H = block_tridgm(H_diag, H_super, H_sub)

    return H, H_diag, H_super, H_sub
end

"""
    Q_state(A::Matrix{T}, Q::Matrix{T}, P0::Matrix{T}, x0::Vector{T}, E_z::Array{T, 3}, E_zz::Array{T, 4}, E_zz_prev::Array{T, 4}) where T<:Real

Calculates the Q-function for the state model over multiple trials.

# Arguments
- `A::Matrix{T}`: The transition matrix.
- `Q::Matrix{T}`: The process noise covariance matrix.
- `P0::Matrix{T}`: The initial state covariance matrix.
- `x0::Vector{T}`: The initial state mean.
- `E_z::Array{T, 3}`: The expected latent states.
- `E_zz::Array{T, 4}`: The expected latent states x the latent states.
- `E_zz_prev::Array{T, 4}`: The expected latent states x the previous latent states.

# Returns
- `Float64`: The Q-function for the state model.
"""
function Q_state(
    A::Matrix{T},
    Q::Matrix{T},
    P0::Matrix{T},
    x0::Vector{T},
    E_z::Array{T,3},
    E_zz::Array{T,4},
    E_zz_prev::Array{T,4},
) where {T<:Real}
    # Calculate the Q-function for the state model
    Q_val = 0.0

    # Calcualte over trials
    @views @threads for k in axes(E_z, 3)
        Q_val += Q_state(
            A, Q, P0, x0, E_z[:, :, k], E_zz[:, :, :, k], E_zz_prev[:, :, :, k]
        )
    end

    return Q_val
end

"""
    Q_observation_model(C::Matrix{<:Real}, D::Matrix{<:Real}, log_d::Vector{<:Real}, E_z::Array{<:Real}, E_zz::Array{<:Real}, y::Array{<:Real})

Calculate the Q-function for the observation model.

# Arguments 
- `C::Matrix{<:Real}`: The observation matrix.
- `log_d::Vector{<:Real}`: The mean firing rate vector in log space.
- `E_z::Array{<:Real}`: The expected latent states.
- `E_zz::Array{<:Real}`: The expected latent states x the latent states.
- `y::Array{<:Real}`: The observed data.

# Returns
- `Float64`: The Q-function for the observation model.
"""
function Q_observation_model(
    C::AbstractMatrix{T},
    log_d::AbstractVector{T},
    E_z::AbstractArray{U,3},
    P_smooth::AbstractArray{U,4},
    y::Array{U,3},
) where {T<:Real,U<:Real}
    obs_dim, state_dim = size(C)

    d = exp.(log_d)
    Q_val = zero(T)
    trials = size(E_z, 3)
    time_steps = size(E_z, 2)

    h = Vector{T}(undef, obs_dim)
    ρ = Vector{T}(undef, obs_dim)
    CC = zeros(T, obs_dim, state_dim^2)

    for i in 1:obs_dim
        CC[i, :] .= vec(C[i, :] * C[i, :]')
    end

    @threads for k in 1:trials
<<<<<<< HEAD
        # sum over time-points
        for t in 1:time_steps
            # Mean term
            h .= (C * E_z[:, t, k]) .+ d
=======
        @views @inbounds for t in 1:time_steps
            Ez_t = view(E_z, :, t, k)
            P_t  = view(P_smooth, :, :, t, k)
            y_t  = view(y, :, t, k)
>>>>>>> f0d2dde4

            mul!(h, C, Ez_t)          # h = C * E_z[:, t, k]
            h .+= d

            ρ .= T(0.5) .* CC * vec(P_t)
            ŷ = exp.(h .+ ρ)

            Q_val += sum(y_t .* h .- ŷ)
        end
    end

    return Q_val
end


"""
    Q_function(A::Matrix{T}, Q::Matrix{T}, C::Matrix{T}, log_d::Vector{T}, x0::Vector{T}, P0::Matrix{T}, E_z::Matrix{T}, E_zz::Array{T, 3}, E_zz_prev::Array{T, 3}, P_smooth::Array{T, 3}, y::Matrix{T})

Calculate the Q-function for the Linear Dynamical System.

# Arguments
- `A::Matrix{T}`: The transition matrix.
- `Q::Matrix{T}`: The process noise covariance matrix.
- `C::Matrix{T}`: The observation matrix.
- `log_d::Vector{T}`: The mean firing rate vector in log space.
- `x0::Vector{T}`: The initial state mean.
- `P0::Matrix{T}`: The initial state covariance matrix.
- `E_z::Matrix{T}`: The expected latent states.
- `E_zz::Array{T, 3}`: The expected latent states x the latent states.
- `E_zz_prev::Array{T, 3}`: The expected latent states x the previous latent states.
- `P_smooth::Array{T, 3}`: The smoothed state covariances.
- `y::Matrix{T}`: The observed data.

# Returns
- `Float64`: The Q-function for the Linear Dynamical System.
"""
function Q_function(
    A::Matrix{T},
    Q::Matrix{T},
    C::Matrix{T},
    log_d::Vector{T},
    x0::Vector{T},
    P0::Matrix{T},
    E_z::Array{T,3},
    E_zz::Array{T,4},
    E_zz_prev::Array{T,4},
    P_smooth::Array{T,4},
    y::Array{T,3},
) where {T<:Real}
    # Calculate the Q-function for the state model
    Q_state = StateSpaceDynamics.Q_state(A, Q, P0, x0, E_z, E_zz, E_zz_prev)
    # Calculate the Q-function for the observation model
    Q_obs = Q_observation_model(C, log_d, E_z, P_smooth, y)
    return Q_state + Q_obs
end

"""
    calculate_elbo(plds::LinearDynamicalSystem{S,O}, E_z::Array{T, 3}, E_zz::Array{T, 4}, 
                   E_zz_prev::Array{T, 4}, P_smooth::Array{T, 4}, y::Array{T, 3}) where 
                   {T<:Real, S<:GaussianStateModel{T}, O<:PoissonObservationModel{T}}

Calculate the Evidence Lower Bound (ELBO) for a Poisson Linear Dynamical System (PLDS).

# Arguments
- `plds::LinearDynamicalSystem{S,O}`: The PLDS model.
- `E_z::Array{T, 3}`: Expected values of latent states. Dimensions: (state_dim, tsteps, ntrials).
- `E_zz::Array{T, 4}`: Expected values of latent state outer products. Dimensions: (state_dim, state_dim, tsteps, ntrials).
- `E_zz_prev::Array{T, 4}`: Expected values of latent state outer products with previous time step. Dimensions: (state dimension, state dimension, tsteps-1, ntrials).
- `P_smooth::Array{T, 4}`: Smoothed covariance matrices. Dimensions: (state dimension, state dimension, tsteps, ntrials).
- `y::Array{T, 3}`: Observed data. Dimensions: (obs_dim, tsteps, ntrials).

# Returns
- `elbo::Float64`: The calculated Evidence Lower Bound.

# Description
This function computes the ELBO for a PLDS model, which consists of two main components:
1. The expected complete log-likelihood (ECLL), calculated using the Q_function.
2. The entropy of the variational distribution, calculated using gaussian entropy.

The ELBO is then computed as: ELBO = ECLL - Entropy.

# Note
Ensure that the dimensions of input arrays match the expected dimensions as described in the arguments section.
"""
function calculate_elbo(
    plds::LinearDynamicalSystem{S,O},
    E_z::Array{T,3},
    E_zz::Array{T,4},
    E_zz_prev::Array{T,4},
    P_smooth::Array{T,4},
    y::Array{T,3},
    total_entropy::Float64,
) where {T<:Real,S<:GaussianStateModel{T},O<:PoissonObservationModel{T}}
    # Set up parameters
    A, Q, x0, p0 = plds.state_model.A,
    plds.state_model.Q, plds.state_model.x0,
    plds.state_model.P0
    C, log_d = plds.obs_model.C, plds.obs_model.log_d

    # Calculate the expected complete log-likelihood
    ecll = Q_function(A, Q, C, log_d, x0, p0, E_z, E_zz, E_zz_prev, P_smooth, y)

    # Return the ELBO
    return ecll - total_entropy
end

"""
    gradient_observation_model!(grad::AbstractVector{T}, C::AbstractMatrix{T}, log_d::AbstractVector{T}, E_z::AbstractArray{T}, P_smooth::AbstractArray{T}, y::Array{T}) where T<:Real

Compute the gradient of the Q-function with respect to the observation model parameters (C and log_d) for a Poisson Linear Dynamical System.

# Arguments
- `grad::AbstractVector{T}`: Pre-allocated vector to store the computed gradient.
- `C::AbstractMatrix{T}`: The observation matrix. Dimensions: (obs_dim, latent_dim)
- `log_d::AbstractVector{T}`: The log of the baseline firing rates. Dimensions: (obs_dim,)
- `E_z::AbstractArray{T}`: The expected latent states. Dimensions: (latent_dim, tsteps, ntrials)
- `P_smooth::AbstractArray{T}`: The smoothed state covariances. Dimensions: (latent_dim, latent_dim, tsteps, ntrials)
- `y::Array{T}`: The observed data. Dimensions: (obs_dim, tsteps, N-trials)

# Note
This function modifies `grad` in-place. The gradient is computed for the negative Q-function,
as we're minimizing -Q in optimization routines.
"""
function gradient_observation_model!(
    grad::AbstractVector{T},
    C::AbstractMatrix{T},
    log_d::AbstractVector{T},
    E_z::AbstractArray{T},
    P_smooth::AbstractArray{T},
    y::Array{T},
) where {T<:Real}
    d = exp.(log_d)
    obs_dim, latent_dim = size(C)
    latent_dim, time_steps, trials = size(E_z)
    
    # Pre-allocate shared temporary arrays
    h = zeros(T, obs_dim)
    ρ = zeros(T, obs_dim)
    λ = zeros(T, obs_dim)
    CP_row = zeros(T, latent_dim)  # Single row buffer for CP computations
    
    fill!(grad, zero(T))
    
    @threads for k in 1:trials
        # Local temporary arrays for each thread
        local_grad = zeros(T, length(grad))
        
        @views for t in 1:time_steps
            
            # Compute h = C * z_t + d in-place
            mul!(h, C, E_z[:, t, k])
            @. h .+= d
            
            P_t = P_smooth[:, :, t, k] 
            # Compute ρ more efficiently using local storage
            for i in 1:obs_dim
                # Compute one row of CP at a time
                mul!(CP_row, P_t', C[i, :])
                ρ[i] = T(0.5) * dot(C[i, :], CP_row)
            end
            
            # Compute λ in-place
            @. λ = exp(h + ρ)
            
            # Gradient computation with fewer allocations
<<<<<<< HEAD
            for j in 1:latent_dim
                Pj = @view P_t[:, j]
=======
            @views @inbounds for j in 1:latent_dim 
>>>>>>> f0d2dde4
                for i in 1:obs_dim
                    idx = (j - 1) * obs_dim + i
                    CP_term = dot(C[i, :], P_t[:, j])
                    y_t = y[:, t, k] 
                    z_t = E_z[:, t, k]    
                    local_grad[idx] += y_t[i]*z_t[j] - λ[i]*(z_t[j] + CP_term)
                end
            end
            
            # Update log_d gradient
            @views local_grad[(end - obs_dim + 1):end] .+= (y[:, t, k] .- λ) .* d
        end
        
        # Thread-safe update of global gradient
        grad .+= local_grad
    end
    
    return grad .*= -1
end

"""
    update_observation_model!(plds::LinearDynamicalSystem{S,O}, E_z::Array{T, 3}, P_smooth::Array{T, 4}, y::Array{T, 3}) where {T<:Real, S<:GaussianStateModel{T}, O<:PoissonObservationModel{T}}

Update the observation model parameters of a Poisson Linear Dynamical System using gradient-based optimization.

# Arguments
- `plds::LinearDynamicalSystem{S,O}`: The Poisson Linear Dynamical System model.
- `E_z::Array{T, 3}`: The expected latent states. Dimensions: (latent_dim, tsteps, ntrials)
- `P_smooth::Array{T, 4}`: The smoothed state covariances. Dimensions: (latent_dim, tsteps, ntrials, latent_dim)
- `y::Array{T, 3}`: The observed data. Dimensions: (obs_dim, tsteps, ntrials)

# Note
This function modifies `plds` in-place by updating the observation model parameters (C and log_d).
The optimization is performed only if `plds.fit_bool[5]` is true.
"""
function update_observation_model!(
    plds::LinearDynamicalSystem{S,O}, E_z::Array{T,3}, P_smooth::Array{T,4}, y::Array{T,3}
) where {T<:Real,S<:GaussianStateModel{T},O<:PoissonObservationModel{T}}
    if plds.fit_bool[5]

        params = vcat(vec(plds.obs_model.C), plds.obs_model.log_d)

        function f(params::Vector{T})
            C_size = plds.obs_dim * plds.latent_dim
            log_d = params[(end - plds.obs_dim + 1):end]
            C = reshape(params[1:C_size], plds.obs_dim, plds.latent_dim)
            return -Q_observation_model(C, log_d, E_z, P_smooth, y)
        end

        function g!(grad::Vector{T}, params::Vector{T})
            C_size = plds.obs_dim * plds.latent_dim
            log_d = params[(end - plds.obs_dim + 1):end]
            C = reshape(params[1:C_size], plds.obs_dim, plds.latent_dim)
            return gradient_observation_model!(grad, C, log_d, E_z, P_smooth, y)
        end

        opts = Optim.Options(
            x_reltol=1e-12,
            x_abstol=1e-12,
            g_abstol=1e-12,
            f_reltol=1e-12,
            f_abstol=1e-12,
        )

        # use CG result as inital guess for LBFGS
        result = optimize(f, g!, params, LBFGS(;linesearch=LineSearches.HagerZhang()), opts)

        # Update the parameters
        C_size = plds.obs_dim * plds.latent_dim
        plds.obs_model.C = reshape(
            result.minimizer[1:C_size], plds.obs_dim, plds.latent_dim
        )
        plds.obs_model.log_d = result.minimizer[(end - plds.obs_dim + 1):end]
    end
end

"""
    mstep!(plds::LinearDynamicalSystem{S,O}, E_z::Array{T,3}, E_zz::Array{T,4}, E_zz_Prev{T,4}, p_smooth{T,4}, y::Array{T,3}) where {T<:Real, S<:GaussianStateModel{T}, O<:PoissonObservationModel{T}}

Perform the M-step of the EM algorithm for a Poisson Linear Dynamical System with multi-trial data.

# Arguments
- `plds::LinearDynamicalSystem{S,O}`: The Poisson Linear Dynamical System struct.
- `E_z::Array{T,3}`: Expected latent states, size (state_dim, state_dim, tsteps, ntrials)
- `E_zz::Array{T,4}`: Expected z_t * z_t', size (state_dim, state_dim, tsteps, ntrials)
- `E_zz_prev::Array{T,4}`: Expected z_t * z_{t-1}', size (state_dim, state_dim, tsteps, ntrials)
- `p_smooth::Array{T,4}`: Smoothed state covariances, size (state_dim, state_dim, tsteps, ntrials)
- `y::Array{T,3}`: Observed data, size (obs_dim, tsteps, ntrials)

# Note
- This function modifies `plds` in-place by updating all model parameters.
"""
function mstep!(
    plds::LinearDynamicalSystem{S,O},
    E_z::Array{T,3},
    E_zz::Array{T,4},
    E_zz_prev::Array{T,4},
    p_smooth::Array{T,4},
    y::Array{T,3},
) where {T<:Real,S<:GaussianStateModel{T},O<:PoissonObservationModel{T}}
    # Get old params
    old_params = vec(stateparams(plds))
    old_params = vcat(old_params, vec(obsparams(plds)))
    # Update parameters
    update_initial_state_mean!(plds, E_z)
    update_initial_state_covariance!(plds, E_z, E_zz)
    update_A!(plds, E_zz, E_zz_prev)
    update_Q!(plds, E_zz, E_zz_prev)
    update_observation_model!(plds, E_z, p_smooth, y)
    # Get new params
    new_params = vec(stateparams(plds))
    new_params = vcat(new_params, vec(obsparams(plds)))

    norm_params = norm(new_params - old_params)
    return norm_params
end<|MERGE_RESOLUTION|>--- conflicted
+++ resolved
@@ -289,19 +289,8 @@
 # Returns
 - `Tuple{Array,Array}`: Latent states and observations
 """
-<<<<<<< HEAD
 function Random.rand(rng::AbstractRNG, lds::LinearDynamicalSystem{S,O}; tsteps::Int, ntrials::Int) where {T<:Real,S<:GaussianStateModel{T},O<:GaussianObservationModel{T}}
     A, Q, x0, P0 = lds.state_model.A, lds.state_model.Q, lds.state_model.x0, lds.state_model.P0
-=======
-function sample(
-    lds::LinearDynamicalSystem{S,O}, 
-    T_steps::Int, 
-    n_trials::Int
-) where {T<:Real,S<:GaussianStateModel{T},O<:GaussianObservationModel{T}}
-    A, Q, x0, P0 = lds.state_model.A,
-    lds.state_model.Q, lds.state_model.x0,
-    lds.state_model.P0
->>>>>>> f0d2dde4
     C, R = lds.obs_model.C, lds.obs_model.R
 
     x = Array{T,3}(undef, lds.latent_dim, tsteps, ntrials)
@@ -334,7 +323,6 @@
     x = zeros(T, lds.latent_dim, tsteps, ntrials)
     y = zeros(T, lds.obs_dim, tsteps, ntrials)
 
-<<<<<<< HEAD
     for k in 1:ntrials
         # Sample the initial state
         x[:, 1, k] = rand(rng, MvNormal(x0, P0))
@@ -344,17 +332,6 @@
         for t in 2:tsteps
             x[:, t, k] = rand(rng, MvNormal(A * x[:, t - 1, k], Q))
             y[:, t, k] = rand.(rng, Poisson.(exp.(C * x[:, t, k] + d)))
-=======
-    for trial in 1:n_trials
-        x[:, 1, trial] = rand(MvNormal(x0, P0))
-
-        y[:, 1, trial] = rand(MvNormal(C * @view(x[:, 1, trial]), R))
-
-        for t in 2:T_steps
-            x[:, t, trial] = rand(MvNormal(A * @view(x[:, t-1, trial]), Q))
-
-            y[:, t, trial] = rand(MvNormal(C * @view(x[:, t, trial]), R))
->>>>>>> f0d2dde4
         end
     end
 
@@ -469,17 +446,8 @@
     grad[:, 1] .= A_inv_Q * dx2 + w[1] * C_inv_R * dy1 - (P0_chol \ dx1)
 
     # Middle time steps
-<<<<<<< HEAD
-    for t in 2:(tsteps - 1)
-        dxt = x[:, t] - A * x[:, t - 1]
-        dxt_next = x[:, t + 1] - A * x[:, t]
-        dyt = y[:, t] - C * x[:, t]
-
-        grad[:, t] .= w[t] * C_inv_R * dyt - (Q_chol \ dxt) + A_inv_Q * dxt_next
-=======
-    @views @inbounds for t in 2:(T_steps - 1)
+    @views for t in 2:(tsteps - 1)
         grad[:, t] .= w[t] * C_inv_R * (y[:, t] .- C * x[:, t]) - (Q_chol \ (x[:, t] .- A * x[:, t - 1])) + (A_inv_Q * (x[:, t + 1] .- A * x[:, t]))
->>>>>>> f0d2dde4
     end
 
     # Last time step
@@ -652,11 +620,7 @@
     gauss_entropy = gaussian_entropy(Symmetric(H))
 
     # Symmetrize the covariance matrices
-<<<<<<< HEAD
-    for i in 1:tsteps
-=======
-    @inbounds @views for i in 1:T_steps
->>>>>>> f0d2dde4
+    @views for i in 1:tsteps
         p_smooth[:, :, i] .= 0.5 .* (p_smooth[:, :, i] .+ p_smooth[:, :, i]')
     end
 
@@ -709,11 +673,7 @@
     inverse_offdiag = Array{T,4}(undef, latent_dim, latent_dim, tsteps, ntrials)
     total_entropy = 0.0
 
-<<<<<<< HEAD
-    @threads for trial in 1:ntrials
-=======
-    @views @threads for trial in 1:n_trials
->>>>>>> f0d2dde4
+    @views @threads for trial in 1:ntrials
         x_sm, p_sm, p_prev, ent = smooth(lds, y[:, :, trial])
         total_entropy += ent
         x_smooth[:, :, trial] .= x_sm
@@ -950,18 +910,11 @@
     E_zz = similar(p_smooth)
     E_zz_prev = similar(p_smooth)
 
-<<<<<<< HEAD
     for trial in 1:ntrials
-        for t in 1:tsteps
-            E_zz[:, :, t, trial] .=
-                p_smooth[:, :, t, trial] + x_smooth[:, t, trial] * x_smooth[:, t, trial]'
-=======
-    @inbounds for trial in 1:n_trials
-        @views for t in 1:T_steps
+        @views for t in 1:tsteps
             xt = view(x_smooth, :, t, trial)
             pt = view(p_smooth, :, :, t, trial)
             E_zz[:, :, t, trial] .= pt .+ xt * xt'
->>>>>>> f0d2dde4
             if t > 1
                 xtm1 = view(x_smooth, :, t - 1, trial)
                 pt1 = view(p_smooth_t1, :, :, t, trial)
@@ -1113,13 +1066,8 @@
         state_dim = size(E_z, 1)
         p0_new = zeros(T, state_dim, state_dim)
 
-<<<<<<< HEAD
         for trial in 1:ntrials
-            p0_new .+= E_zz[:, :, 1, trial] - (lds.state_model.x0 * lds.state_model.x0')
-=======
-        for trial in 1:n_trials
             p0_new .+= @view(E_zz[:, :, 1, trial]) - (lds.state_model.x0 * lds.state_model.x0')
->>>>>>> f0d2dde4
         end
 
         p0_new ./= ntrials
@@ -1188,37 +1136,19 @@
         Q_new = zeros(T, state_dim, state_dim)
         A = lds.state_model.A
 
-<<<<<<< HEAD
-        for trial in 1:ntrials
+         @views for trial in 1:ntrials
             for t in 2:tsteps
-                # Get current state covariance and previous-current cross covariance
-                Σt = E_zz[:, :, t, trial]          # E[z_t z_t']
-                Σt_prev = E_zz[:, :, t - 1, trial]   # E[z_{t-1} z_{t-1}']
-                Σt_cross = E_zz_prev[:, :, t, trial] # E[z_t z_{t-1}']
-
-                # Compute innovation: actual state minus predicted state
-                # Q = E[(z_t - Az_{t-1})(z_t - Az_{t-1})']
-                innovation_cov = Σt - Σt_cross * A' - A * Σt_cross' + A * Σt_prev * A'
-=======
-        @inbounds @views for trial in 1:n_trials
-            for t in 2:T_steps
                 Σt       = view(E_zz, :, :, t, trial)
                 Σt_prev  = view(E_zz, :, :, t - 1, trial)
                 Σt_cross = view(E_zz_prev, :, :, t, trial)
->>>>>>> f0d2dde4
 
                 innovation_cov = Σt - Σt_cross * A' - A * Σt_cross' + A * Σt_prev * A'
                 Q_new .+= innovation_cov
             end
         end
 
-<<<<<<< HEAD
         Q_new ./= (ntrials * (tsteps - 1))
-        Q_new = 0.5 * (Q_new + Q_new')  # Symmetrize
-=======
-        Q_new ./= (n_trials * (T_steps - 1))
         Q_new .= 0.5 * (Q_new + Q_new')  # Symmetrize in-place
->>>>>>> f0d2dde4
 
         lds.state_model.Q = Q_new
     end
@@ -1250,15 +1180,9 @@
         sum_yz = zeros(T, size(lds.obs_model.C))
         sum_zz = zeros(T, size(E_zz)[1:2])
 
-<<<<<<< HEAD
         for trial in 1:ntrials
-            for t in 1:tsteps
-                sum_yz .+= w[t] * y[:, t, trial] * E_z[:, t, trial]'
-=======
-        for trial in 1:n_trials
-            @views @inbounds for t in 1:T_steps
+            @views for t in 1:tsteps
                 sum_yz .+= w[t] * (y[:, t, trial]* E_z[:, t, trial]')
->>>>>>> f0d2dde4
                 sum_zz .+= w[t] * E_zz[:, :, t, trial]
             end
         end
@@ -1298,13 +1222,8 @@
         temp_matrix = zeros(T, obs_dim, size(C, 2))  # For storing C * state_uncertainty
         
         # Reorganize as sum of outer products
-<<<<<<< HEAD
         for trial in 1:ntrials
-            for t in 1:tsteps
-=======
-        for trial in 1:n_trials
-            @views @inbounds for t in 1:T_steps
->>>>>>> f0d2dde4
+            @views for t in 1:tsteps
                 # Compute innovation using pre-allocated arrays
                 mul!(Czt, C, E_z[:, t, trial])
                 @. innovation = (y[:, t, trial] - Czt)
@@ -1497,59 +1416,6 @@
 end
 
 """
-<<<<<<< HEAD
-=======
-    sample(lds::LinearDynamicalSystem{S,O}, T_steps::Int, n_trials::Int) where {T<:Real, S<:GaussianStateModel{T}, O<:PoissonObservationModel{T}}
-
-Sample from a Poisson Linear Dynamical System (LDS) model for multiple trials.
-
-# Arguments
-- `lds::LinearDynamicalSystem{S,O}`: The Linear Dynamical System model.
-- `T_steps::Int`: The number of time steps to sample for each trial.
-- `n_trials::Int`: The number of trials to sample.
-
-# Returns
-- `x::Array{T, 3}`: The latent state variables. Dimensions: (latent_dim, T_Steps, n_trials)
-- `y::Array{Int, 3}`: The observed data. Dimensions: (obs_dim, T_steps, n_trials)
-
-# Examples
-```julia
-lds = LinearDynamicalSystem(obs_dim=4, latent_dim=3)
-x, y = sample(lds, 100, 10)  # 10 trials, 100 time steps each
-```
-"""
-function sample(
-    lds::LinearDynamicalSystem{S,O}, T_steps::Int, n_trials::Int
-) where {T<:Real,S<:GaussianStateModel{T},O<:PoissonObservationModel{T}}
-    # Extract model components
-    A, Q = lds.state_model.A, lds.state_model.Q
-    C, log_d = lds.obs_model.C, lds.obs_model.log_d
-    x0, P0 = lds.state_model.x0, lds.state_model.P0
-
-    # Convert log_d to d i.e. non-log space
-    d = exp.(log_d)
-
-    # Pre-allocate arrays (now in column-major order)
-    x = zeros(T, lds.latent_dim, T_steps, n_trials)
-    y = zeros(T, lds.obs_dim, T_steps, n_trials)
-
-    @views for k in 1:n_trials
-        # Sample the initial state
-        x[:, 1, k] = rand(MvNormal(x0, P0))
-        y[:, 1, k] = rand.(Poisson.(exp.(C * x[:, 1, k] .+ d)))
-
-        # Sample the rest of the states
-        for t in 2:T_steps
-            x[:, t, k] = rand(MvNormal(A * x[:, t - 1, k], Q))
-            y[:, t, k] = rand.(Poisson.(exp.(C * x[:, t, k] + d)))
-        end
-    end
-
-    return x, y
-end
-
-"""
->>>>>>> f0d2dde4
     loglikelihood(x::Matrix{T}, lds::LinearDynamicalSystem{S,O}, y::Matrix{T}) where {T<:Real, S<:GaussianStateModel, O<:PoissonObservationModel}
 
 Calculate the complete-data log-likelihood of a Poisson Linear Dynamical System model for a single trial. 
@@ -1585,18 +1451,13 @@
     inv_Q = inv(plds.state_model.Q)
 
     # Calculate p(yₜ|xₜ)
-<<<<<<< HEAD
-    pygivenx_sum = zero(T)
-    for t in 1:tsteps
-=======
     C = plds.obs_model.C
     n_obs = size(C, 1)
     temp  = Vector{eltype(C)}(undef, n_obs) 
 
     pygivenx_sum = zero(T)  
-    @views @inbounds for t in 1:T_steps
->>>>>>> f0d2dde4
-        temp = plds.obs_model.C * x[:, t] .+ d
+    @views for t in 1:tsteps
+        temp = C * x[:, t] .+ d
         pygivenx_sum += dot(y[:, t], temp) - sum(exp, temp)
     end
 
@@ -1606,14 +1467,9 @@
 
     # Calculate p(xₜ|xₜ₋₁)
     pxtgivenxt1_sum = zero(T)
-<<<<<<< HEAD
-    for t in 2:tsteps
-        temp = x[:, t] .- (plds.state_model.A * x[:, t - 1])
-=======
     A = plds.state_model.A
-    @views @inbounds for t in 2:T_steps
+    @views for t in 2:tsteps
         temp = x[:, t] .- (A * x[:, t - 1])
->>>>>>> f0d2dde4
         pxtgivenxt1_sum += -T(0.5) * dot(temp, inv_Q * temp)
     end
 
@@ -1694,12 +1550,8 @@
     grad = zeros(lds.latent_dim, tsteps)
 
     # Calculate gradient for each time step
-<<<<<<< HEAD
-    for t in 1:tsteps
-=======
-    @views @inbounds for t in 1:T_steps
-
->>>>>>> f0d2dde4
+    @views for t in 1:tsteps
+
         # Common term for all time steps
         temp = exp.(C * x[:, t] .+ d)
         common_term = C' * (y[:, t] - temp)
@@ -1707,17 +1559,10 @@
         if t == 1
             # First time step                      
             grad[:, t] .=
-<<<<<<< HEAD
-                common_term + A' * inv_Q * (x[:, 2] - A * x[:, 1]) - inv_P0 * (x[:, 1] - x0)
+                common_term + A' * inv_Q * (x[:, 2] .- A * x[:, t]) - inv_P0 * (x[:, t] .- x0)
         elseif t == tsteps
-            # Last time step
-            grad[:, t] .= common_term - inv_Q * (x[:, t] - A * x[:, t - 1])
-=======
-                common_term + A' * inv_Q * (x[:, 2] .- A * x[:, t]) - inv_P0 * (x[:, t] .- x0)
-        elseif t == T_steps
             # Last time step                    
-            grad[:, t] .= common_term - inv_Q * (x[:, t] .- A * x[:, T_steps - 1])
->>>>>>> f0d2dde4
+            grad[:, t] .= common_term - inv_Q * (x[:, t] .- A * x[:, tsteps - 1])
         else
             # Intermediate time steps
             grad[:, t] .=
@@ -1791,11 +1636,7 @@
     # Calculate the main diagonal
     H_diag = Vector{Matrix{T}}(undef, tsteps)
 
-<<<<<<< HEAD
-    for t in 1:tsteps
-=======
-    @views @inbounds for t in 1:T_steps
->>>>>>> f0d2dde4
+    @views for t in 1:tsteps
         λ = exp.(C * x[:, t] .+ d)
         if t == 1
             H_diag[t] = x_t + xt1_given_xt + calculate_poisson_hess(C, λ)
@@ -1889,17 +1730,10 @@
     end
 
     @threads for k in 1:trials
-<<<<<<< HEAD
-        # sum over time-points
-        for t in 1:time_steps
-            # Mean term
-            h .= (C * E_z[:, t, k]) .+ d
-=======
-        @views @inbounds for t in 1:time_steps
+        @views for t in 1:time_steps
             Ez_t = view(E_z, :, t, k)
             P_t  = view(P_smooth, :, :, t, k)
             y_t  = view(y, :, t, k)
->>>>>>> f0d2dde4
 
             mul!(h, C, Ez_t)          # h = C * E_z[:, t, k]
             h .+= d
@@ -2065,12 +1899,7 @@
             @. λ = exp(h + ρ)
             
             # Gradient computation with fewer allocations
-<<<<<<< HEAD
-            for j in 1:latent_dim
-                Pj = @view P_t[:, j]
-=======
-            @views @inbounds for j in 1:latent_dim 
->>>>>>> f0d2dde4
+            @views for j in 1:latent_dim 
                 for i in 1:obs_dim
                     idx = (j - 1) * obs_dim + i
                     CP_term = dot(C[i, :], P_t[:, j])
