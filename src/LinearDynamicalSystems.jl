export GaussianLDS, PoissonLDS, rand, smooth, fit!

# export for test suite 
export GaussianStateModel, PoissonObservationModel 

"""
    GaussianStateModel{T<:Real} <: AbstractStateModel

Represents the state model of a Linear Dynamical System with Gaussian noise.

# Fields
- `A::AbstractMatrix{T}`: Transition matrix
- `Q::AbstractMatrix{T}`: Process noise covariance
- `x0::Vector{T}`: Initial state
- `P0::AbstractMatrix{T}`: Initial state covariance
"""
mutable struct GaussianStateModel{T<:Real, M<:AbstractMatrix{T}, V<:AbstractVector{T}} <: AbstractStateModel{T}
    A::M
    Q::M
    x0::V
    P0::M 
end

"""
    GaussianStateModel(; A, Q, x0, P0, latent_dim)

Construct a GaussianStateModel with the given parameters or random initializations.

# Arguments
- `A::Matrix{T}=Matrix{T}(undef, 0, 0)`: Transition matrix
- `Q::Matrix{T}=Matrix{T}(undef, 0, 0)`: Process noise covariance
- `x0::Vector{T}=Vector{T}(undef, 0)`: Initial state
- `P0::Matrix{T}=Matrix{T}(undef, 0, 0)`: Initial state covariance
- `latent_dim::Int`: Dimension of the latent state (required if any matrix is not provided.)
"""
function GaussianStateModel(;
    A::AbstractMatrix{T}=Matrix{T}(undef, 0, 0),
    Q::AbstractMatrix{T}=Matrix{T}(undef, 0, 0),
    x0::AbstractVector{T}=Vector{T}(undef, 0),
    P0::AbstractMatrix{T}=Matrix{T}(undef, 0, 0),
    latent_dim::Int=0,
) where {T<:Real}
    if latent_dim == 0 && (isempty(A) || isempty(Q) || isempty(x0) || isempty(P0))
        throw(ArgumentError("Must provide latent_dim if any matrix is not provided."))
    end

    A = isempty(A) ? randn(T, latent_dim, latent_dim) : A
    Q = isempty(Q) ? Matrix{T}(I, latent_dim, latent_dim) : Q
    x0 = isempty(x0) ? randn(T, latent_dim) : x0
    P0 = isempty(P0) ? Matrix{T}(I, latent_dim, latent_dim) : P0

    return GaussianStateModel{T, typeof(A), typeof(x0)}(A, Q, x0, P0)
end


"""
    GaussianObservationModel{T<:Real} <: AbstractObservationModel

Represents the observation model of a Linear Dynamical System with Gaussian noise.

# Fields
- `C::AbstractMatrix{T}`: Observation matrix
- `R::AbstractMatrix{T}`: Observation noise covariance
"""
mutable struct GaussianObservationModel{T<:Real, M<:AbstractMatrix{T}} <: AbstractObservationModel{T}
    C::M
    R::M
end

"""
    GaussianObservationModel(; C, R, obs_dim, latent_dim)

Construct a GaussianObservationModel with the given parameters or random initializations.

# Arguments
- `C::Matrix{T}=Matrix{T}(undef, 0, 0)`: Observation matrix
- `R::Matrix{T}=Matrix{T}(undef, 0, 0)`: Observation noise covariance
- `obs_dim::Int`: Dimension of the observations (required if C or R is not provided.)
- `latent_dim::Int`: Dimension of the latent state (required if C is not provided.)
"""
function GaussianObservationModel(;
    C::AbstractMatrix{T}=Matrix{T}(undef, 0, 0),
    R::AbstractMatrix{T}=Matrix{T}(undef, 0, 0),
    obs_dim::Int=0,
    latent_dim::Int=0,
) where {T<:Real}
    if obs_dim == 0 && (isempty(C) || isempty(R))
        throw(ArgumentError("Must provide obs_dim if C or R is not provided."))
    end
    if latent_dim == 0 && isempty(C)
        throw(ArgumentError("Must provide latent_dim if C is not provided."))
    end

    C = isempty(C) ? randn(T, obs_dim, latent_dim) : C
    R = isempty(R) ? Matrix{T}(I, obs_dim, obs_dim) : R

    if !check_same_type(C[1], R[1])
        error("C and R must be of the same element type. Got $(eltype(C[1])) and $(eltype(R[1]))")
    end

    return GaussianObservationModel(C, R)
end

"""
    PoissonObservationModel{T<:Real} <: AbstractObservationModel

Represents the observation model of a Linear Dynamical System with Poisson observations.

# Fields
- `C::AbstractMatrix{T}`: Observation matrix
- `log_d::AbstractVector{T}`: Mean firing rate vector (log space)
"""
mutable struct PoissonObservationModel{T<:Real, M<:AbstractMatrix{T}, V<:AbstractVector{T}} <: AbstractObservationModel{T}
    C::M
    log_d::V
end

"""
    PoissonObservationModel(; C, log_d, obs_dim, latent_dim)

Construct a PoissonObservationModel with the given parameters or random initializations.

# Arguments
- `C::Matrix{T}=Matrix{T}(undef, 0, 0)`: Observation matrix
- `log_d::Vector{T}=Vector{T}(undef, 0)`: Mean firing rate vector (log space)
- `obs_dim::Int`: Dimension of the observations (required if any matrix is not provided.)
- `latent_dim::Int`: Dimension of the latent state (required if C is not provided.)
"""
function PoissonObservationModel(;
    C::AbstractMatrix{T}=Matrix{T}(undef, 0, 0),
    log_d::AbstractVector{T}=Vector{T}(undef, 0),
    obs_dim::Int=0,
    latent_dim::Int=0
) where {T<:Real}
    if obs_dim == 0 && (isempty(C) || isempty(log_d))
        throw(ArgumentError("Must provide obs_dim if C or log_d is not provided."))
    end
    if latent_dim == 0 && isempty(C)
        throw(ArgumentError("Must provide latent_dim if C is not provided."))
    end

    C = isempty(C) ? randn(T, obs_dim, latent_dim) : C
    log_d = isempty(log_d) ? randn(T, obs_dim) : log_d

    if !check_same_type(C[1], log_d[1])
        error("C and log_d must be of the same element type. Got $(eltype(C[1])) and $(eltype(log_d[1]))")
    end

    return PoissonObservationModel(C, log_d)
end

"""
    LinearDynamicalSystem{S<:AbstractStateModel, O<:AbstractObservationModel}

Represents a unified Linear Dynamical System with customizable state and observation models.

# Fields
- `state_model::S`: The state model (e.g., GaussianStateModel)
- `obs_model::O`: The observation model (e.g., GaussianObservationModel or PoissonObservationModel)
- `latent_dim::Int`: Dimension of the latent state
- `obs_dim::Int`: Dimension of the observations
- `fit_bool::Vector{Bool}`: Vector indicating which parameters to fit during optimization
"""
struct LinearDynamicalSystem{T<:Real, S<:AbstractStateModel{T}, O<:AbstractObservationModel{T}}
    state_model::S
    obs_model::O
    latent_dim::Int
    obs_dim::Int
    fit_bool::Vector{Bool}
end


"""
    stateparams(lds::LinearDynamicalSystem{S,O}) where {S<:AbstractStateModel,O<:AbstractObservationModel}

Extract the state parameters from a Linear Dynamical System.

# Arguments
- `lds::LinearDynamicalSystem{S,O}`: The Linear Dynamical System.

# Returns
- `params::Vector{Vector{Real}}`: Vector of state parameters.
"""
function stateparams(
    lds::LinearDynamicalSystem{T,S,O}
) where {T<:Real,S<:AbstractStateModel,O<:AbstractObservationModel}
    if isa(lds.state_model, GaussianStateModel)
        return [
            lds.state_model.A, lds.state_model.Q, lds.state_model.x0, lds.state_model.P0
        ]
    end
end

"""
    obsparams(lds::LinearDynamicalSystem{S,O}) where {S<:AbstractStateModel,O<:AbstractObservationModel}

Extract the observation parameters from a Linear Dynamical System.

# Arguments
- `lds::LinearDynamicalSystem{S,O}`: The Linear Dynamical System.

# Returns
- `params::Vector{Vector{Real}}`: Vector of observation parameters.
"""
function obsparams(
    lds::LinearDynamicalSystem{T,S,O}
) where {T<:Real,S<:AbstractStateModel,O<:AbstractObservationModel}
    if isa(lds.obs_model, GaussianObservationModel)
        return [lds.obs_model.C, lds.obs_model.R]
    elseif isa(lds.obs_model, PoissonObservationModel)
        return [lds.obs_model.C, lds.obs_model.log_d]
    end
end

"""
    GaussianLDS(; A, C, Q, R, x0, P0, fit_bool, obs_dim, latent_dim)

Construct a Linear Dynamical System with Gaussian state and observation models.

# Arguments
- `A::Matrix{T}=Matrix{T}(undef, 0, 0)`: Transition matrix
- `C::Matrix{T}=Matrix{T}(undef, 0, 0)`: Observation matrix
- `Q::Matrix{T}=Matrix{T}(undef, 0, 0)`: Process noise covariance
- `R::Matrix{T}=Matrix{T}(undef, 0, 0)`: Observation noise covariance
- `x0::Vector{T}=Vector{T}(undef, 0)`: Initial state
- `P0::Matrix{T}=Matrix{T}(undef, 0, 0)`: Initial state covariance
- `fit_bool::Vector{Bool}=fill(true, 6)`: Vector indicating which parameters to fit during optimization
- `obs_dim::Int`: Dimension of the observations (required if C or R is not provided.)
- `latent_dim::Int`: Dimension of the latent state (required if A, Q, x0, P0, or C is not provided.)
"""
function GaussianLDS(::Type{T}=Float64;
    A::AbstractMatrix{T}=Matrix{T}(undef, 0, 0),
    C::AbstractMatrix{T}=Matrix{T}(undef, 0, 0),
    Q::AbstractMatrix{T}=Matrix{T}(undef, 0, 0),
    R::AbstractMatrix{T}=Matrix{T}(undef, 0, 0),
    x0::AbstractVector{T}=Vector{T}(undef, 0),
    P0::AbstractMatrix{T}=Matrix{T}(undef, 0, 0),
    fit_bool::Vector{Bool}=fill(true, 6),
    obs_dim::Int=0,
    latent_dim::Int=0,
) where {T<:Real}
    if latent_dim == 0 &&
        (isempty(A) || isempty(Q) || isempty(x0) || isempty(P0) || isempty(C))
        throw(ArgumentError("Must provide latent_dim if any matrix is not provided."))
    end
    if obs_dim == 0 && (isempty(C) || isempty(R))
        throw(ArgumentError("Must provide obs_dim if C or R is not provided."))
    end

    state_model = GaussianStateModel(; A=A, Q=Q, x0=x0, P0=P0, latent_dim=latent_dim)
    obs_model = GaussianObservationModel(; C=C, R=R, obs_dim=obs_dim, latent_dim=latent_dim)
    return LinearDynamicalSystem(state_model, obs_model, latent_dim, obs_dim, fit_bool)
end

"""
    initialize_FilterSmooth(model::LinearDynamicalSystem, num_obs::Int) -> FilterSmooth{T}

Initialize a `FilterSmooth` object for a given linear dynamical system model and number of observations.

# Arguments
- `model::LinearDynamicalSystem`:  
  The linear dynamical system model containing system parameters, including the latent dimensionality (`latent_dim`).

- `num_obs::Int`:  
  The number of observations (time steps) for which to initialize the smoothing filters.

# Returns
- `FilterSmooth{T}`:  
  A `FilterSmooth` instance with all fields initialized to zero arrays. The dimensions of the arrays are determined by the number of states (`latent_dim`) from the model and the specified number of observations (`num_obs`).

# Example
```julia
# Assume `model` is an instance of LinearDynamicalSystem with latent_dim = 10
num_observations = 100
filter_smooth = initialize_FilterSmooth(model, num_observations)

# `filter_smooth` now contains zero-initialized arrays for smoothing operations
"""
function initialize_FilterSmooth(
    model::LinearDynamicalSystem{T, S, O}, 
    num_obs::Int
) where {T<:Real, S<:GaussianStateModel{T}, O<:GaussianObservationModel{T}}
    num_states = model.latent_dim
    FilterSmooth(
        zeros(T, num_states, num_obs),
        zeros(T, num_states, num_states, num_obs),
        zeros(T, num_states, num_obs, 1),
        zeros(T, num_states, num_states, num_obs, 1),
    zeros(T, num_states, num_states, num_obs, 1)
    )
end

"""
    Random.rand(rng::AbstractRNG, lds::LinearDynamicalSystem; tsteps::Int, ntrials::Int)

Sample directly from a Linear Dynamical System.

# Arguments
- `rng::AbstractRNG`: Random number generator
- `lds::LinearDynamicalSystem`: The LDS model
- `tsteps::Int`: Number of time steps to sample
- `ntrials::Int`: Number of trials to sample

# Returns
- `Tuple{Array,Array}`: Latent states and observations
"""
function Random.rand(rng::AbstractRNG, lds::LinearDynamicalSystem{T,S,O}; tsteps::Int, ntrials::Int) where {T<:Real,S<:GaussianStateModel{T},O<:GaussianObservationModel{T}}
    A, Q, x0, P0 = lds.state_model.A, lds.state_model.Q, lds.state_model.x0, lds.state_model.P0
    C, R = lds.obs_model.C, lds.obs_model.R

    x = Array{T,3}(undef, lds.latent_dim, tsteps, ntrials)
    y = Array{T,3}(undef, lds.obs_dim, tsteps, ntrials)

    for trial in 1:ntrials
        x[:, 1, trial] = rand(rng, MvNormal(x0, P0))
        y[:, 1, trial] = rand(rng, MvNormal(C * x[:, 1, trial], R))

        for t in 2:tsteps
            x[:, t, trial] = rand(rng, MvNormal(A * x[:, t - 1, trial], Q))
            y[:, t, trial] = rand(rng, MvNormal(C * x[:, t, trial], R))
        end
    end

    return x, y
end

# For Poisson LDS
function Random.rand(rng::AbstractRNG, lds::LinearDynamicalSystem{T,S,O}; tsteps::Int, ntrials::Int) where {T<:Real,S<:GaussianStateModel{T},O<:PoissonObservationModel{T}}
    # Extract model components
    A, Q = lds.state_model.A, lds.state_model.Q
    C, log_d = lds.obs_model.C, lds.obs_model.log_d
    x0, P0 = lds.state_model.x0, lds.state_model.P0

    # Convert log_d to d i.e. non-log space
    d = exp.(log_d)

    # Pre-allocate arrays
    x = zeros(T, lds.latent_dim, tsteps, ntrials)
    y = zeros(T, lds.obs_dim, tsteps, ntrials)

    for k in 1:ntrials
        # Sample the initial state
        x[:, 1, k] = rand(rng, MvNormal(x0, P0))
        y[:, 1, k] = rand.(rng, Poisson.(exp.(C * x[:, 1, k] .+ d)))

        # Sample the rest of the states
        for t in 2:tsteps
            x[:, t, k] = rand(rng, MvNormal(A * x[:, t - 1, k], Q))
            y[:, t, k] = rand.(rng, Poisson.(exp.(C * x[:, t, k] + d)))
        end
    end

    return x, y
end

# Backward compatibility for LDS
function Random.rand(lds::LinearDynamicalSystem; kwargs...)
    return rand(Random.default_rng(), lds; kwargs...)
end

"""
    loglikelihood(x::AbstractMatrix{T}, lds::LinearDynamicalSystem{S,O}, y::AbstractMatrix{T}) where {T<:Real, S<:GaussianStateModel{T}, O<:GaussianObservationModel{T}}

Calculate the complete-data log-likelihood of a linear dynamical system (LDS) given the observed data.

# Arguments
- `x::AbstractMatrix{T}`: The state sequence of the LDS.
- `lds::LinearDynamicalSystem{S,O}`: The Linear Dynamical System.
- `y::AbstractMatrix{T}`: The observed data.
- `w::Vector{Float64}`: coeffcients to weight the data.

# Returns
- `ll::T`: The complete-data log-likelihood of the LDS.
"""
function loglikelihood(
<<<<<<< HEAD
    x::AbstractMatrix{T}, 
    lds::LinearDynamicalSystem{U,S,O}, 
    y::AbstractMatrix{U},
    w::Vector{Float64}=ones(size(y, 2))
) where {T<:Real,U<:Real,S<:GaussianStateModel{<:Real},O<:GaussianObservationModel{<:Real}}
    tsteps = size(y, 2)
    A, Q, x0, P0 = lds.state_model.A,
    lds.state_model.Q, lds.state_model.x0,
    lds.state_model.P0
=======
    x::AbstractMatrix{T}, lds::LinearDynamicalSystem{T,S,O}, y::AbstractMatrix{T},
    w::Union{Nothing,AbstractVector{T}} = nothing
) where {T<:Real,S<:GaussianStateModel{T},O<:GaussianObservationModel{T}}
    if w === nothing
        w = ones(T, size(y,2)) 
    elseif eltype(w) !== T
        error("weights must be Vector{$(T)}; Got Vector{$(eltype(w))}")
    end

    T_steps = size(y, 2)
    A, Q, x0, P0 = lds.state_model.A, lds.state_model.Q, lds.state_model.x0, lds.state_model.P0
>>>>>>> c1f19f3b
    C, R = lds.obs_model.C, lds.obs_model.R 

    # Pre-compute Cholesky factors
    R_chol = cholesky(Symmetric(R)).U
    Q_chol = cholesky(Symmetric(Q)).U
    P0_chol = cholesky(Symmetric(P0)).U

    # Initial state contribution
    dx0 = view(x, :, 1) - x0
    ll = sum(abs2, P0_chol \ dx0)

    # Create temporaries with compatible element types
    temp_dx = zeros(T, size(x, 1)) 
    temp_dy = zeros(T, size(y, 1))  

    for t in 1:tsteps
        if t > 1
            mul!(temp_dx, A, view(x, :, t-1), -one(T), false)  
            temp_dx .+= view(x, :, t)
            ll += sum(abs2, Q_chol \ temp_dx)
        end
        mul!(temp_dy, C, view(x, :, t), -one(T), false)  
        temp_dy .+= view(y, :, t)
        ll += w[t] * sum(abs2, R_chol \ temp_dy)
    end
    return -T(0.5) * ll 
end

"""
    Gradient(lds::LinearDynamicalSystem{T,S,O}, y::AbstractMatrix{T}, x::AbstractMatrix{T}) where {T<:Real, S<:GaussianStateModel{T}, O<:GaussianObservationModel{T}}

Compute the gradient of the log-likelihood with respect to the latent states for a linear dynamical system.

# Arguments
- `lds::LinearDynamicalSystem{T,S,O}`: The Linear Dynamical System.
- `y::AbstractMatrix{T}`: The observed data.
- `x::AbstractMatrix{T}`: The latent states.
- `w::Vector{Float64}`: coeffcients to weight the data.

# Returns
- `grad::AbstractMatrix{T}`: Gradient of the log-likelihood with respect to the latent states.
"""
function Gradient(
    lds::LinearDynamicalSystem{T,S,O}, y::AbstractMatrix{T}, x::AbstractMatrix{T},
    w::Union{Nothing,AbstractVector{T}} = nothing
) where {T<:Real,S<:GaussianStateModel{T},O<:GaussianObservationModel{T}}
    if w === nothing
        w = ones(T, size(y,2)) 
    end
    # Dims etc.
    latent_dim, tsteps = size(x)
    obs_dim, _ = size(y)
    # Model Parameters
    A, Q, x0, P0 = lds.state_model.A,
    lds.state_model.Q, lds.state_model.x0,
    lds.state_model.P0
    C, R = lds.obs_model.C, lds.obs_model.R

    # Compute Cholesky factors
    R_chol = cholesky(Symmetric(R))
    Q_chol = cholesky(Symmetric(Q))
    P0_chol = cholesky(Symmetric(P0))

    # Pre-compute common matrix products
    # Instead of C' * inv(R), we can use: C' * (R_chol \ I)
    # or equivalently: (R_chol \ C)'
    C_inv_R = (R_chol \ C)'
    A_inv_Q = (Q_chol \ A)'

    grad = zeros(T, latent_dim, tsteps)

    # First time step
    dx1 = x[:, 1] - x0
    dx2 = x[:, 2] - A * x[:, 1]
    dy1 = y[:, 1] - C * x[:, 1]

    grad[:, 1] .= A_inv_Q * dx2 + w[1] * C_inv_R * dy1 - (P0_chol \ dx1)

    # Pre-allocate dxt, dxt_next, and dyt for efficiency
    dxt = zeros(T, latent_dim)
    dxt_next = zeros(T, latent_dim)
    dyt = zeros(T, obs_dim)

    # Middle time steps
    @views for t in 2:(tsteps - 1)
        grad[:, t] .= w[t] * C_inv_R * (y[:, t] .- C * x[:, t]) - (Q_chol \ (x[:, t] .- A * x[:, t - 1])) + (A_inv_Q * (x[:, t + 1] .- A * x[:, t]))
    end

    # Last time step
    dxT = x[:, tsteps] - A * x[:, tsteps - 1]
    dyT = y[:, tsteps] - C * x[:, tsteps]

    grad[:, tsteps] .= w[tsteps] * (C_inv_R * dyT) - (Q_chol \ dxT)

    return grad
end

"""
    Hessian(lds::LinearDynamicalSystem{T,S,O}, y::AbstractMatrix{T}, x::AbstractMatrix{T}) where {T<:Real, S<:GaussianStateModel{T}, O<:GaussianObservationModel{T}}

Construct the Hessian matrix of the log-likelihood of the LDS model given a set of observations.

This function is used for the direct optimization of the log-likelihood as advocated by Paninski et al. (2009). 
The block tridiagonal structure of the Hessian is exploited to reduce the number of parameters that need to be computed,
and to reduce the memory requirements. Together with the gradient, this allows for Kalman Smoothing to be performed 
by simply solving a linear system of equations:

    ̂xₙ₊₁ = ̂xₙ - H \\ ∇

where ̂xₙ is the current smoothed state estimate, H is the Hessian matrix, and ∇ is the gradient of the log-likelihood.

# Arguments
- `lds::LinearDynamicalSystem{T,S,O}`: The Linear Dynamical System.
- `y::AbstractMatrix{T}`: Matrix of observations.
- `x::AbstractMatrix{T}`: Matrix of latent states.
- `w::Vector{Float64}`: coeffcients to weight the data.

# Returns
- `H::AbstractMatrix{T}`: Hessian matrix of the log-likelihood.
- `H_diag::Vector{AbstractMatrix{T}}`: Main diagonal blocks of the Hessian.
- `H_super::Vector{AbstractMatrix{T}}`: Super-diagonal blocks of the Hessian.
- `H_sub::Vector{AbstractMatrix{T}}`: Sub-diagonal blocks of the Hessian.

# Note 
- `x` is not used in this function, but is required to match the function signature of other Hessian calculations e.g., in PoissonLDS.
"""
function Hessian(
    lds::LinearDynamicalSystem{T,S,O}, y::AbstractMatrix{T}, x::AbstractMatrix{T},
    w::Union{Nothing,AbstractVector{T}} = nothing
) where {T<:Real,S<:GaussianStateModel{T},O<:GaussianObservationModel{T}}
    if w === nothing
        w = ones(T, size(y,2)) 
    end 

    A, Q, x0, P0 = lds.state_model.A,
    lds.state_model.Q, lds.state_model.x0,
    lds.state_model.P0
    C, R = lds.obs_model.C, lds.obs_model.R

    tsteps = size(y, 2)

    # Pre-compute inverses
    inv_R = Symmetric(inv(R))
    inv_Q = Symmetric(inv(Q))
    inv_P0 = Symmetric(inv(P0))

    # Pre-allocate all blocks
    H_sub = Vector{Matrix{T}}(undef, tsteps - 1)
    H_super = Vector{Matrix{T}}(undef, tsteps - 1)
    H_diag = Vector{Matrix{T}}(undef, tsteps)

    # Off-diagonal terms
    H_sub_entry = inv_Q * A
    H_super_entry = Matrix(H_sub_entry')

    # Calculate main diagonal terms
    yt_given_xt = -C' * inv_R * C
    xt_given_xt_1 = -inv_Q
    xt1_given_xt = -A' * inv_Q * A
    x_t = -inv_P0

    # Build off-diagonals
    for i in 1:(tsteps - 1)
        H_sub[i] = H_sub_entry
        H_super[i] = H_super_entry
    end

    # Build main diagonal
    H_diag[1] = w[1] * yt_given_xt + xt1_given_xt + x_t
    for i in 2:(tsteps - 1)
        H_diag[i] = w[i] * yt_given_xt + xt_given_xt_1 + xt1_given_xt
    end
    H_diag[tsteps] = w[tsteps] * (yt_given_xt) + xt_given_xt_1

    H = StateSpaceDynamics.block_tridgm(H_diag, H_super, H_sub)

    return H, H_diag, H_super, H_sub
end

"""
    smooth(lds::LinearDynamicalSystem{T,S,O}, y::AbstractMatrix{T}) where {T<:Real, S<:GaussianStateModel{T}, O<:GaussianObservationModel{T}}

This function performs direct smoothing for a linear dynamical system (LDS) given the system parameters and the observed data.

# Arguments
- `lds::LinearDynamicalSystem{T,S,O}`: The LDS object representing the system parameters.
- `y::AbstractMatrix{T}`: The observed data matrix.
- `w::Vector{Float64}`: coeffcients to weight the data.

# Returns
- `x::AbstractMatrix{T}`: The optimal state estimate.
- `p_smooth::Array{T, 3}`: The posterior covariance matrix.
- `inverse_offdiag::Array{T, 3}`: The inverse off-diagonal matrix.
- `Q_val::T`: The Q-function value.

# Example
```julia
lds = GaussianLDS(obs_dim=4, latent_dim=3)
y = randn(100, 4)  # 100 time steps, 4 observed dimensions
x, p_smooth, inverse_offdiag, Q_val = DirectSmoother(lds, y)
```
"""
function smooth(
    lds::LinearDynamicalSystem{T,S,O}, 
    y::AbstractMatrix{T}, 
    w::Union{Nothing,AbstractVector{T}} = nothing
) where {T<:Real,S<:GaussianStateModel{T},O<:AbstractObservationModel{T}}
<<<<<<< HEAD
    tsteps, D = size(y, 2), lds.latent_dim
=======
    if w === nothing
        w = ones(T, size(y,2)) 
    elseif eltype(w) !== T
        error("weights must be Vector{$(T)}; Got Vector{$(eltype(w))}")
    end

    T_steps, D = size(y, 2), lds.latent_dim
>>>>>>> c1f19f3b

    # set initial "solution" and preallocate x_reshape
    X₀ = zeros(T, D * tsteps)

    function nll(vec_x::Vector{T})
        x = reshape(vec_x, D, tsteps)
        return -loglikelihood(x, lds, y, w)
    end

    function g!(g::Vector{T}, vec_x::Vector{T})
        x = reshape(vec_x, D, tsteps)
        grad = Gradient(lds, y, x, w)
        return g .= vec(-grad)
    end

    function h!(h::AbstractSparseMatrix, vec_x::Vector{T})
        x = reshape(vec_x, D, tsteps)
        H, _, _, _ = Hessian(lds, y, x, w)
        copyto!(h, -H)
        return nothing
    end

    # set up initial values
    initial_f = nll(X₀)

    inital_g = similar(X₀)
    g!(inital_g, X₀)

    initial_h = spzeros(T, length(X₀), length(X₀))
    h!(initial_h, X₀)

    # set up a TwiceDifferentiable object i guess?
    td = TwiceDifferentiable(nll, g!, h!, X₀, initial_f, inital_g, initial_h)

    # set up Optim.Options
    opts = Optim.Options(; g_abstol=1e-8, x_abstol=1e-8, f_abstol=1e-8, iterations=100)

    # Go!
    res = optimize(td, X₀, Newton(;linesearch=LineSearches.BackTracking()), opts)

    # Profit
    x = reshape(res.minimizer, D, tsteps)

    H, main, super, sub = Hessian(lds, y, x, w)

    # Get the second moments of the latent state path, use static matrices if the latent dimension is small
    if lds.latent_dim > 10
        p_smooth, inverse_offdiag = block_tridiagonal_inverse(-sub, -main, -super)
    else
        p_smooth, inverse_offdiag = block_tridiagonal_inverse_static(-sub, -main, -super)
    end

    # Calculate the entropy, see utilities.jl for the function
    gauss_entropy = gaussian_entropy(Symmetric(H))

    # Symmetrize the covariance matrices
    @views for i in 1:tsteps
        p_smooth[:, :, i] .= 0.5 .* (p_smooth[:, :, i] .+ p_smooth[:, :, i]')
    end

    # Add a zero matrix for later compatibility
    inverse_offdiag = cat(zeros(T, D, D), inverse_offdiag; dims=3)

    return x, p_smooth, inverse_offdiag, gauss_entropy
end

"""
    smooth(lds::LinearDynamicalSystem{T,S,O}, y::AbstractArray{T,3}) where {T<:Real, S<:GaussianStateModel{T}, O<:GaussianObservationModel{T}}

This function performs direct smoothing for a linear dynamical system (LDS) given the system parameters and the observed data for multiple trials.

# Arguments
- `lds::LinearDynamicalSystem{T,S,O}`: The LDS object representing the system parameters.
- `y::AbstractArray{T,3}`: The observed data array with dimensions (obs_dim, tsteps, ntrials).

# Returns
- `x::AbstractArray{T,3}`: The optimal state estimates with dimensions (ntrials, tsteps, latent_dim).
- `p_smooth::AbstractArray{T,4}`: The posterior covariance matrices with dimensions (latent_dim, latent_dim, tsteps, ntrials).
- `inverse_offdiag::AbstractArray{T,4}`: The inverse off-diagonal matrices with dimensions (latent_dim, latent_dim, tsteps, ntrials).

# Example
```julia
lds = GaussianLDS(obs_dim=4, latent_dim=3)
y = randn(5, 100, 4)  # 5 trials, 100 time steps, 4 observed dimension
x, p_smooth, inverse_offdiag = smooth(lds, y)
```
"""
function smooth(
    lds::LinearDynamicalSystem{T,S,O}, 
    y::AbstractArray{T,3}
) where {T<:Real,S<:GaussianStateModel{T},O<:AbstractObservationModel{T}}
    obs_dim, tsteps, ntrials = size(y)
    latent_dim = lds.latent_dim

    # Fast path for single trial case
    if ntrials == 1
        x_sm, p_sm, p_prev, ent = smooth(lds, y[:, :, 1])
        # Return directly in the required shape without additional copying
        return reshape(x_sm, latent_dim, tsteps, 1),
               reshape(p_sm, latent_dim, latent_dim, tsteps, 1),
               reshape(p_prev, latent_dim, latent_dim, tsteps, 1),
               ent
    end

    # Pre-allocate output arrays
    x_smooth = Array{T,3}(undef, latent_dim, tsteps, ntrials)
    p_smooth = Array{T,4}(undef, latent_dim, latent_dim, tsteps, ntrials)
    inverse_offdiag = Array{T,4}(undef, latent_dim, latent_dim, tsteps, ntrials)
    total_entropy = 0.0

    @views @threads for trial in 1:ntrials
        x_sm, p_sm, p_prev, ent = smooth(lds, y[:, :, trial])
        total_entropy += ent
        x_smooth[:, :, trial] .= x_sm
        p_smooth[:, :, :, trial] .= p_sm
        inverse_offdiag[:, :, :, trial] .= p_prev
    end
    

    return x_smooth, p_smooth, inverse_offdiag, total_entropy
end

"""
    Q_state(A, Q, P0, x0, E_z, E_zz, E_zz_prev)
Calculate the state component of the Q-function for the EM algorithm in a Linear Dynamical System.
# Arguments
- `A::Matrix{<:Real}`: The state transition matrix.
- `Q::AbstractMatrix{<:Real}`: The process noise covariance matrix (or its Cholesky factor).
- `P0::AbstractMatrix{<:Real}`: The initial state covariance matrix (or its Cholesky factor).
- `x0::Vector{<:Real}`: The initial state mean.
- `E_z::Matrix{<:Real}`: The expected latent states, size (state_dim, T).
- `E_zz::Array{<:Real, 3}`: The expected value of z_t * z_t', size (state_dim, state_dim, T).
- `E_zz_prev::Array{<:Real, 3}`: The expected value of z_t * z_{t-1}', size (state_dim, state_dim, T).
# Returns
- `Q_val::Float64`: The state component of the Q-function.
"""
function Q_state(
    A::AbstractMatrix{T},
    Q::AbstractMatrix{T},
    P0::AbstractMatrix{T},
    x0::AbstractVector{T},
    E_z::AbstractMatrix{T},
    E_zz::AbstractArray{T,3},
    E_zz_prev::AbstractArray{T,3},
) where {T<:Real}
    tstep = size(E_z, 2)
    state_dim = size(A, 1)
    
    # Pre-compute constants and decompositions once
    Q_chol = cholesky(Symmetric(Q))
    P0_chol = cholesky(Symmetric(P0))
    log_det_Q = logdet(Q_chol)
    log_det_P0 = logdet(P0_chol)
    
    # Pre-allocate temp matrix
    temp = zeros(T, state_dim, state_dim)
    
    # First time step (handled separately)
    mul!(temp, E_z[:, 1], x0', T(-1.0), T(0.0))  # -E_z[:,1] * x0'
    temp .+= view(E_zz, :, :, 1)           # Add E_zz[:,:,1]
    temp .-= x0 * E_z[:, 1]'               # Subtract x0 * E_z[:,1]'
    temp .+= x0 * x0'                      # Add x0 * x0'
    Q_val = T(-0.5) * (log_det_P0 + tr(P0_chol \ temp))
    
    # Pre-allocate sums for t ≥ 2
    sum_E_zz_current = zeros(T, state_dim, state_dim)
    sum_E_zz_prev_cross = zeros(T, state_dim, state_dim)
    sum_E_zz_prev_time = zeros(T, state_dim, state_dim)
    
    # Compute sums with views
    for t in 2:tstep
        sum_E_zz_current .+= view(E_zz, :, :, t)
        sum_E_zz_prev_cross .+= view(E_zz_prev, :, :, t)
        sum_E_zz_prev_time .+= view(E_zz, :, :, t-1)
    end
    
    # Compute transition term
    copyto!(temp, sum_E_zz_current)
    mul!(temp, A, sum_E_zz_prev_cross', T(-1.0), T(1.0))
    temp .-= sum_E_zz_prev_cross * A'
    mul!(temp, A, sum_E_zz_prev_time * A', T(1.0), T(1.0))
    
    # Add remaining time steps
    Q_val += T(-0.5) * ((tstep - 1) * log_det_Q + tr(Q_chol \ temp))
    
    return Q_val
end


"""
    Q_obs(H, R, E_z, E_zz, y)

Calculate the a single time step observation component of the Q-function for the EM algorithm in a Linear Dynamical System before the R^-1 is accounted for.

# Arguments
- `H::Matrix{<:Real}`: The observation matrix.
- `R::AbstractMatrix{<:Real}`: The observation noise covariance matrix (or its Cholesky factor).
- `E_z::Vector{<:Real}`: The expected latent states at time t, size (state_dim).
- `E_zz::Matrix{<:Real}`: The expected value of z_t * z_t' at time t, size (state_dim, state_dim).
- `y::Vector{<:Real}`: The observed data at time t, size (obs_dim).

# Returns
- `q::Float64`: The observation component at time t of the Q-function prior to R^-1.

"""
function Q_obs(
    H::AbstractMatrix{T},
    E_z::AbstractVector{T},
    E_zz::AbstractMatrix{T},
    y::AbstractVector{T},
) where {T<:Real}

    obs_dim = size(H, 1)

    # Pre-allocate statistics
    sum_yy = zeros(T, obs_dim, obs_dim)
    sum_yz = zeros(T, obs_dim, size(E_z, 1))
    
    mul!(sum_yy, y, y', 1.0, 1.0)
    mul!(sum_yz, y, E_z', 1.0, 1.0)

    # Pre-allocate and compute final expression
    temp = similar(sum_yy)
    copyto!(temp, sum_yy)
    mul!(temp, H, sum_yz', -1.0, 1.0)
    temp .-= sum_yz * H'
    mul!(temp, H * E_zz, H', 1.0, 1.0)
        
    return temp

end


"""
    Q_obs(H, R, E_z, E_zz, y)

Calculate the observation component of the Q-function for the EM algorithm in a Linear Dynamical System.

# Arguments
- `H::Matrix{<:Real}`: The observation matrix.
- `R::AbstractMatrix{<:Real}`: The observation noise covariance matrix (or its Cholesky factor).
- `E_z::Matrix{<:Real}`: The expected latent states, size (state_dim, T).
- `E_zz::Array{<:Real, 3}`: The expected value of z_t * z_t', size (state_dim, state_dim, T).
- `y::Matrix{<:Real}`: The observed data, size (obs_dim, T).

# Returns
- `Q_val::Float64`: The observation component of the Q-function.

"""
function Q_obs(
    H::AbstractMatrix{T},
    R::AbstractMatrix{T},
    E_z::AbstractMatrix{T},
    E_zz::AbstractArray{T,3},
    y::AbstractMatrix{T},
    w::AbstractVector{T}, 
) where {T<:Real}

    obs_dim = size(H, 1)
    tstep = size(E_z, 2)
    
    # Pre-compute constants
    R_chol = cholesky(Symmetric(R))
    log_det_R = logdet(R_chol)
    const_term = obs_dim * log(2π)
    
    #Pre-allocate statistics
    temp = zeros(T, obs_dim, obs_dim)
    
    # Use views in the loop
    @views for t in axes(y, 2)
        temp += weights[t] * Q_obs(H, E_z[:,t], E_zz[:,:,t], y[:,t])
    end

    # Weight the constant terms by the sum of weights
    total_weight = sum(weights)
    
    Q_val = T(-0.5) * (total_weight * (const_term + log_det_R) + tr(R_chol \ temp))
    
    return Q_val
end


"""
    Q(A, Q, H, R, P0, x0, E_z, E_zz, E_zz_prev, y)

Calculate the complete Q-function for the EM algorithm in a Linear Dynamical System.

# Arguments
- `A::Matrix{<:Real}`: The state transition matrix.
- `Q::AbstractMatrix{<:Real}`: The process noise covariance matrix (or its Cholesky factor).
- `H::Matrix{<:Real}`: The observation matrix.
- `R::AbstractMatrix{<:Real}`: The observation noise covariance matrix (or its Cholesky factor).
- `P0::AbstractMatrix{<:Real}`: The initial state covariance matrix (or its Cholesky factor).
- `x0::Vector{<:Real}`: The initial state mean.
- `E_z::Matrix{<:Real}`: The expected latent states, size (state_dim, T).
- `E_zz::Array{<:Real, 3}`: The expected value of z_t * z_t', size (state_dim, state_dim, T).
- `E_zz_prev::Array{<:Real, 3}`: The expected value of z_t * z_{t-1}', size (state_dim, state_dim, T).
- `y::Matrix{<:Real}`: The observed data, size (obs_dim, T).

# Returns
- `Q_val::Float64`: The complete Q-function value.
"""
function Q_function(
    A::AbstractMatrix{T},
    Q::AbstractMatrix{T},
    C::AbstractMatrix{T},
    R::AbstractMatrix{T},
    P0::AbstractMatrix{T},
    x0::AbstractVector{T},
    E_z::AbstractMatrix{T},
    E_zz::AbstractArray{T,3},
    E_zz_prev::AbstractArray{T,3},
    y::AbstractMatrix{T},
    weights::Union{Nothing,AbstractVector{T}} = nothing
) where {T<:Real}
    if weights === nothing
        weights = ones(T, size(y,2)) 
    end
     
    Q_val_state = Q_state(A, Q, P0, x0, E_z, E_zz, E_zz_prev)
    Q_val_obs = Q_obs(C, R, E_z, E_zz, y, weights)
    return Q_val_state + Q_val_obs
end

"""
    sufficient_statistics(x_smooth::AbstractArray{T,3}, p_smooth::AbstractArray{T,4}, p_smooth_t1::AbstractArray{T,4}) where T <: Real

Compute sufficient statistics for the EM algorithm in a Linear Dynamical System.

# Arguments
- `x_smooth::AbstractArray{T,3}`: Smoothed state estimates, size (state_dim, state_dim, tsteps, ntrials)
- `p_smooth::AbstractArray{T,4}`: Smoothed state covariances, size (state_dim, state_dim, tsteps, ntrials, state_dim)
- `p_smooth_t1::AbstractArray{T,4}`: Lag-one covariance smoother, size (state_dim, state_dim, tsteps, ntrials, state_dim)

# Returns
- `E_z::AbstractArray{T,3}`: Expected latent states, size (state_dim, state_dim, tsteps, ntrials)
- `E_zz::AbstractArray{T,4}`: Expected z_t * z_t', size (state_dim, state_dim, tsteps, ntrials, state_dim)
- `E_zz_prev::AbstractArray{T,4}`: Expected z_t * z_{t-1}', size (state_dim, state_dim, tsteps, ntrials, state_dim)

# Note
- The function computes the expected values for all trials.
- For single-trial data, use inputs with ntrials = 1.
"""
function sufficient_statistics(
    x_smooth::AbstractArray{T,3}, 
    p_smooth::AbstractArray{T,4}, 
    p_smooth_t1::AbstractArray{T,4}
) where {T<:Real}
    latent_dim, tsteps, ntrials = size(x_smooth)

    E_z = copy(x_smooth)
    E_zz = similar(p_smooth)
    E_zz_prev = similar(p_smooth)

    for trial in 1:ntrials
        @views for t in 1:tsteps
            xt = view(x_smooth, :, t, trial)
            pt = view(p_smooth, :, :, t, trial)
            E_zz[:, :, t, trial] .= pt .+ xt * xt'
            if t > 1
                xtm1 = view(x_smooth, :, t - 1, trial)
                pt1 = view(p_smooth_t1, :, :, t, trial)
                E_zz_prev[:, :, t, trial] .= pt1 .+ xt * xtm1'
            end
        end
        @views E_zz_prev[:, :, 1, trial] .= 0
    end

    return E_z, E_zz, E_zz_prev
end

"""
    estep(lds::LinearDynamicalSystem{T,S,O}, y::AbstractArray{T,3}) where {T<:Real, S<:GaussianStateModel{T}, O<:AbstractObservationModel{T}}

Perform the E-step of the EM algorithm for a Linear Dynamical System, treating all input as multi-trial.

# Arguments
- `lds::LinearDynamicalSystem{T,S,O}`: The Linear Dynamical System struct
- `y::AbstractArray{T,3}`: Observed data, size (obs_dim, tsteps, ntrials)
    Note: For single-trial data, use y[1:1, :, :] to create a 3D array with ntrials = 1

# Returns
- `E_z::AbstractArray{T,3}`: Expected latent states, size (state_dim, state_dim, tsteps, ntrials)
- `E_zz::AbstractArray{T,4}`: Expected z_t * z_t', size (state_dim, state_dim, tsteps, ntrials, state_dim)
- `E_zz_prev::AbstractArray{T,4}`: Expected z_t * z_{t-1}', size (state_dim, state_dim, tsteps, ntrials, state_dim)
- `x_smooth::AbstractArray{T,3}`: Smoothed state estimates, size (state_dim, state_dim, tsteps, ntrials)
- `p_smooth::AbstractArray{T,4}`: Smoothed state covariances, size (state_dim, state_dim, tsteps, ntrials, state_dim)
- `ml::T`: Total marginal likelihood (log-likelihood) of the data across all trials

# Note
- This function first smooths the data using the `smooth` function, then computes sufficient statistics.
- It treats all input as multi-trial, with single-trial being a special case where ntrials = 1.
"""
function estep(
    lds::LinearDynamicalSystem{T,S,O}, 
    y::AbstractArray{T,3}
) where {T<:Real,S<:GaussianStateModel{T},O<:AbstractObservationModel{T}}
    # smooth
    x_smooth, p_smooth, inverse_offdiag, total_entropy = smooth(lds, y)

    # calculate sufficient statistics
    E_z, E_zz, E_zz_prev = sufficient_statistics(x_smooth, p_smooth, inverse_offdiag)

    # calculate elbo
    ml_total = calculate_elbo(lds, E_z, E_zz, E_zz_prev, p_smooth, y, total_entropy)

    return E_z, E_zz, E_zz_prev, x_smooth, p_smooth, ml_total
end

"""
    calculate_elbo(lds::LinearDynamicalSystem{T,S,O}, E_z::AbstractArray{T,3}, E_zz::AbstractArray{T,4}, E_zz_prev::AbstractArray{T,4}, p_smooth::AbstractArray{T,4}, y::AbstractArray{T,3}) where {T<:Real, S<:GaussianStateModel{T}, O<:AbstractObservationModel{T}}

Calculate the Evidence Lower Bound (ELBO) for a Linear Dynamical System.

# Arguments
- `lds::LinearDynamicalSystem{T,S,O}`: The Linear Dynamical System struct
- `E_z::AbstractArray{T,3}`: Expected latent states, size (state_dim, state_dim, tsteps, ntrials)
- `E_zz::AbstractArray{T,4}`: Expected z_t * z_t', size (state_dim, state_dim, tsteps, ntrials, state_dim)
- `E_zz_prev::AbstractArray{T,4}`: Expected z_t * z_{t-1}', size (state_dim, state_dim, tsteps, ntrials, state_dim)
- `p_smooth::AbstractArray{T,4}`: Smoothed state covariances, size (state_dim, state_dim, tsteps, ntrials, state_dim)
- `y::AbstractArray{T,3}`: Observed data, size (obs_dim, tsteps, ntrials)

# Returns
- `elbo::T`: The Evidence Lower Bound (ELBO) for the LDS.

# Note
- For a GaussianLDS the ELBO is equivalent to the total marginal likelihood
"""
function calculate_elbo(
    lds::LinearDynamicalSystem{T,S,O},
    E_z::AbstractArray{T,3},
    E_zz::AbstractArray{T,4},
    E_zz_prev::AbstractArray{T,4},
    p_smooth::AbstractArray{T,4},
    y::AbstractArray{T,3},
    total_entropy::T,
    weights::Union{Nothing, AbstractVector{T}} = nothing, 
) where {T<:Real,S<:GaussianStateModel{T},O<:GaussianObservationModel{T}}
<<<<<<< HEAD
    ntrials = size(y, 3)
    Q_vals = zeros(T, ntrials)
=======
    if w === nothing
        w = ones(T, size(y,2)) 
    end

    n_trials = size(y, 3)
    Q_vals = zeros(T, n_trials)
>>>>>>> c1f19f3b

    # Thread over trials
    @threads for trial in 1:ntrials
        Q_vals[trial] = StateSpaceDynamics.Q_function(
            lds.state_model.A,
            lds.state_model.Q,
            lds.obs_model.C,
            lds.obs_model.R,
            lds.state_model.P0,
            lds.state_model.x0,
            view(E_z, :, :, trial),
            view(E_zz, :, :, :, trial),
            view(E_zz_prev, :, :, :, trial),
            view(y, :, :, trial),
            weights
        )
    end

    return sum(Q_vals) - total_entropy
end


"""
    update_initial_state_mean!(lds::LinearDynamicalSystem{T,S,O}, E_z::AbstractArray{T,3}) where {T<:Real, S<:GaussianStateModel{T}, O<:AbstractObservationModel{T}}

Update the initial state mean of the Linear Dynamical System using the average across all trials.

# Arguments
- `lds::LinearDynamicalSystem{T,S,O}`: The Linear Dynamical System struct
- `E_z::AbstractArray{T,3}`: Expected latent states, size (state_dim, state_dim, tsteps, ntrials)

# Note
- This function modifies `lds` in-place.
- The update is only performed if `lds.fit_bool[1]` is true.
- The initial state mean is computed as the average of the first time step across all trials.
"""
function update_initial_state_mean!(
    lds::LinearDynamicalSystem{T,S,O}, E_z::AbstractArray{T,3}, 
) where {T<:Real,S<:GaussianStateModel{T},O<:AbstractObservationModel{T}}
    if lds.fit_bool[1]
        x0_new = zeros(lds.latent_dim)
        @views for i in axes(E_z, 3)
            x0_new .+= E_z[:, 1, i]
        end
        lds.state_model.x0 .= x0_new ./ size(E_z, 3)
    end
end

"""
    update_initial_state_covariance!(lds::LinearDynamicalSystem{T,S,O}, E_z::AbstractArray{T,3}, E_zz::AbstractArray{T,4}) where {T<:Real, S<:GaussianStateModel{T}, O<:AbstractObservationModel{T}}

Update the initial state covariance of the Linear Dynamical System using the average across all trials.

# Arguments
- `lds::LinearDynamicalSystem{T,S,O}`: The Linear Dynamical System struct
- `E_z::AbstractArray{T,3}`: Expected latent states, size (state_dim, state_dim, tsteps, ntrials)
- `E_zz::AbstractArray{T,4}`: Expected z_t * z_t', size (state_dim, state_dim, tsteps, ntrials, state_dim)

# Note
- This function modifies `lds` in-place.
- The update is only performed if `lds.fit_bool[2]` is true.
- The initial state covariance is computed as the average of the first time step across all trials.
"""
function update_initial_state_covariance!(
    lds::LinearDynamicalSystem{T,S,O}, E_z::AbstractArray{T,3}, E_zz::AbstractArray{T,4}, 
) where {T<:Real,S<:GaussianStateModel{T},O<:AbstractObservationModel{T}}
    if lds.fit_bool[2]
        ntrials = size(E_z, 3)
        state_dim = size(E_z, 1)
        p0_new = zeros(T, state_dim, state_dim)

        for trial in 1:ntrials
            p0_new .+= @view(E_zz[:, :, 1, trial]) - (lds.state_model.x0 * lds.state_model.x0')
        end

        p0_new ./= ntrials
        p0_new .= 0.5 * (p0_new + p0_new')

        # Set the new P0 matrix
        lds.state_model.P0 = p0_new
    end
end

"""
    update_A!(lds::LinearDynamicalSystem{T,S,O}, E_zz::Array{T, 4}, E_zz_prev::Array{T, 4}) where {T<:Real, S<:GaussianStateModel{T}, O<:AbstractObservationModel{T}}

Update the transition matrix A of the Linear Dynamical System.

# Arguments
- `lds::LinearDynamicalSystem{T,S,O}`: The Linear Dynamical System struct
- `E_zz::Array{T, 4}`: Expected z_t * z_t', size (state_dim, state_dim, tsteps, ntrials)
- `E_zz_prev::Array{T, 4}`: Expected z_t * z_{t-1}', size (state_dim, state_dim, tsteps, ntrials)

# Note
- This function modifies `lds` in-place.
- The update is only performed if `lds.fit_bool[3]` is true.
"""

function update_A!(
    lds::LinearDynamicalSystem{T,S,O}, E_zz::AbstractArray{T,4}, E_zz_prev::AbstractArray{T,4}
) where {T<:Real,S<:GaussianStateModel{T},O<:AbstractObservationModel{T}}
    if lds.fit_bool[3]
        state_dim = size(E_zz, 1)

        E_zz_sum = zeros(T, state_dim, state_dim)
        E_zz_prev_sum = zeros(T, state_dim, state_dim)

        for trial in axes(E_zz, 4)
            E_zz_sum .+= sum(@view(E_zz[:, :, 1:(end - 1), trial]); dims=3)
            E_zz_prev_sum .+= sum(@view(E_zz_prev[:, :, :, trial]); dims=3)
        end

        lds.state_model.A = E_zz_prev_sum / E_zz_sum
    end
end

"""
    update_Q!(lds::LinearDynamicalSystem{T,S,O}, E_zz::Array{T, 4}, E_zz_prev::Array{T, 4}) where {T<:Real, S<:GaussianStateModel{T}, O<:AbstractObservationModel{T}}

Update the process noise covariance matrix Q of the Linear Dynamical System.

# Arguments
- `lds::LinearDynamicalSystem{T,S,O}`: The Linear Dynamical System struct
- `E_zz::Array{T, 4}`: Expected z_t * z_t', size (state_dim, state_dim, tsteps, ntrials)
- `E_zz_prev::Array{T, 4}`: Expected z_t * z_{t-1}', size (state_dim, state_dim, tsteps, ntrials)

# Note
- This function modifies `lds` in-place.
- The update is only performed if `lds.fit_bool[4]` is true.
- The result is averaged across all trials.
"""
function update_Q!(
    lds::LinearDynamicalSystem{T,S,O}, E_zz::AbstractArray{T,4}, E_zz_prev::AbstractArray{T,4}
) where {T<:Real,S<:GaussianStateModel{T},O<:AbstractObservationModel{T}}
    if lds.fit_bool[4]
        ntrials, tsteps = size(E_zz, 4), size(E_zz, 3)
        state_dim = size(E_zz, 1)
        Q_new = zeros(T, state_dim, state_dim)
        A = lds.state_model.A

         @views for trial in 1:ntrials
            for t in 2:tsteps
                Σt       = view(E_zz, :, :, t, trial)
                Σt_prev  = view(E_zz, :, :, t - 1, trial)
                Σt_cross = view(E_zz_prev, :, :, t, trial)

                innovation_cov = Σt - Σt_cross * A' - A * Σt_cross' + A * Σt_prev * A'
                Q_new .+= innovation_cov
            end
        end

        Q_new ./= (ntrials * (tsteps - 1))
        Q_new .= 0.5 * (Q_new + Q_new')  # Symmetrize in-place

        lds.state_model.Q = Q_new
    end
end

"""
    update_C!(lds::LinearDynamicalSystem{T,S,O}, E_z::AbstractArray{T,3}, E_zz::AbstractArray{T,4}, y::AbstractArray{T,3}) where {T<:Real, S<:GaussianStateModel{T}, O<:GaussianObservationModel{T}}

Update the observation matrix C of the Linear Dynamical System.

# Arguments
- `lds::LinearDynamicalSystem{T,S,O}`: The Linear Dynamical System struct
- `E_z::AbstractArray{T,3}`: Expected latent states, size (state_dim, state_dim, tsteps, ntrials)
- `E_zz::AbstractArray{T,4}`: Expected z_t * z_t', size (state_dim, state_dim, tsteps, ntrials)
- `y::AbstractArray{T,3}`: Observed data, size (obs_dim, tsteps, ntrials)

# Note
- This function modifies `lds` in-place.
- The update is only performed if `lds.fit_bool[5]` is true.
- The result is averaged across all trials.
"""
function update_C!(
    lds::LinearDynamicalSystem{T,S,O}, 
    E_z::AbstractArray{T,3}, 
    E_zz::AbstractArray{T,4}, 
    y::AbstractArray{T,3},
    w::Union{Nothing, AbstractVector{T}} = nothing
) where {T<:Real,S<:GaussianStateModel{T},O<:GaussianObservationModel{T}}
    if w === nothing
        w = ones(T, size(y,2)) 
    end

    if lds.fit_bool[5]
        ntrials, tsteps = size(y, 3), size(y, 2)

        sum_yz = zeros(T, size(lds.obs_model.C))
        sum_zz = zeros(T, size(E_zz)[1:2])

        for trial in 1:ntrials
            @views for t in 1:tsteps
                sum_yz .+= w[t] * (y[:, t, trial]* E_z[:, t, trial]')
                sum_zz .+= w[t] * E_zz[:, :, t, trial]
            end
        end

        lds.obs_model.C = sum_yz / sum_zz
    end
end

"""
    update_R!(lds::LinearDynamicalSystem{T,S,O}, E_z::AbstractArray{T,3}, E_zz::AbstractArray{T,4}, y::AbstractArray{T,3}) where {T<:Real, S<:GaussianStateModel{T}, O<:GaussianObservationModel{T}}

Update the observation noise covariance matrix R of the Linear Dynamical System.

# Arguments
- `lds::LinearDynamicalSystem{T,S,O}`: The Linear Dynamical System struct
- `E_z::AbstractArray{T,3}`: Expected latent states, size (state_dim, state_dim, tsteps, ntrials)
- `E_zz::AbstractArray{T,4}`: Expected z_t * z_t', size (state_dim, state_dim, tsteps, ntrials)
- `y::AbstractArray{T,3}`: Observed data, size (obs_dim, tsteps, ntrials)

# Note
- This function modifies `lds` in-place.
- The update is only performed if `lds.fit_bool[6]` is true.
- The result is averaged across all trials.
"""
function update_R!(
    lds::LinearDynamicalSystem{T,S,O}, E_z::AbstractArray{T,3}, E_zz::AbstractArray{T,4}, y::AbstractArray{T,3},
    w::Union{Nothing, AbstractVector{T}} = nothing
) where {T<:Real,S<:GaussianStateModel{T},O<:GaussianObservationModel{T}}
    if w === nothing
        w = ones(T, size(y,2)) 
    end
    if lds.fit_bool[6]
        obs_dim, tsteps, ntrials = size(y)
        R_new = zeros(T, obs_dim, obs_dim)
        C = lds.obs_model.C
        
        # Pre-allocate all temporary arrays
        innovation = zeros(T, obs_dim)
        Czt = zeros(T, obs_dim)
        temp_matrix = zeros(T, obs_dim, size(C, 2))  # For storing C * state_uncertainty
        
        # Reorganize as sum of outer products
        for trial in 1:ntrials
            @views for t in 1:tsteps
                # Compute innovation using pre-allocated arrays
                mul!(Czt, C, E_z[:, t, trial])
                @. innovation = (y[:, t, trial] - Czt)
                
                # Add innovation outer product
                #BLAS.ger!(one(T), innovation, innovation, R_new)
                mul!(R_new, innovation, innovation', w[t], one(T))  # R_new += w[t] * innovation * innovation'
                
                # Add correction term efficiently:
                # First compute state_uncertainty = Σ_t - z_t*z_t'
                state_uncertainty = view(E_zz, :, :, t, trial) - (E_z[:, t, trial]) * ( E_z[:, t, trial])'
                # Then compute C * state_uncertainty * C' in steps:
                mul!(temp_matrix, C, state_uncertainty)  # temp = C * state_uncertainty
                mul!(R_new, temp_matrix, C', w[t], one(T))  # R_new += w[t] * C * state_uncertainty * C'
            end
        end
        
        R_new ./= (ntrials * tsteps)
        R_new .= 0.5 * (R_new + R_new')  # Symmetrize

        # Set the new R matrix
        lds.obs_model.R = R_new
    end
end

"""
    mstep!(lds::LinearDynamicalSystem{T,S,O}, E_z::AbstractArray{T,3}, E_zz::AbstractArray{T,4}, E_zz_prev::AbstractArray{T,4}, p_smooth::Array{T, 4}, y::AbstractArray{T,3}) where {T<:Real, S<:GaussianStateModel{T}, O<:GaussianObservationModel{T}}

Perform the M-step of the EM algorithm for a Linear Dynamical System with multi-trial data.

# Arguments
- `lds::LinearDynamicalSystem{T,S,O}`: The Linear Dynamical System struct
- `E_z::AbstractArray{T,3}`: Expected latent states, size (state_dim, state_dim, tsteps, ntrials)
- `E_zz::AbstractArray{T,4}`: Expected z_t * z_t', size (state_dim, state_dim, tsteps, ntrials)
- `E_zz_prev::AbstractArray{T,4}`: Expected z_t * z_{t-1}', size (state_dim, state_dim, tsteps, ntrials)
- `p_smooth::AbstractArray{T,4}`: Smoothed state covariances, size (state_dim, state_dim, tsteps, ntrials) (not used)
- `y::AbstractArray{T,3}`: Observed data, size (obs_dim, tsteps, ntrials)

# Note
- This function modifies `lds` in-place by updating all model parameters.
- Updates are performed only for parameters where the corresponding `fit_bool` is true.
- All update functions now handle multi-trial data.
- P_smooth is required but not used in the M-step so that the function signature matches the PoissonLDS version.
"""
function mstep!(
    lds::LinearDynamicalSystem{T,S,O},
    E_z::AbstractArray{T,3},
    E_zz::AbstractArray{T,4},
    E_zz_prev::AbstractArray{T,4},
    p_smooth::AbstractArray{T,4},
    y::AbstractArray{T,3},
    w::Union{Nothing, AbstractVector{T}}=nothing,
) where {T<:Real,S<:GaussianStateModel{T},O<:GaussianObservationModel{T}}
    if w === nothing
        w = ones(T, size(y,2)) 
    end

    # get initial parameters
    old_params = vec(stateparams(lds))
    old_params = [old_params; vec(obsparams(lds))]

    # Update parameters
    update_initial_state_mean!(lds, E_z)
    update_initial_state_covariance!(lds, E_z, E_zz)
    update_A!(lds, E_zz, E_zz_prev)
    update_Q!(lds, E_zz, E_zz_prev)
    update_C!(lds, E_z, E_zz, y)
    update_R!(lds, E_z, E_zz, y)

    # get new params
    new_params = vec(stateparams(lds))
    new_params = [new_params; vec(obsparams(lds))]

    # calculate norm of parameter changes
    norm_change = norm(new_params - old_params)
    return norm_change
end

"""
    fit!(lds::LinearDynamicalSystem{T,S,O}, y::AbstractMatrix{T}; 
         max_iter::Int=1000, 
         tol::Real=1e-12, 
         ) where {T<:Real, S<:GaussianStateModel{T}, O<:GaussianObservationModel{T}}

Fit a Linear Dynamical System using the Expectation-Maximization (EM) algorithm with Kalman smoothing.

# Arguments
- `lds::LinearDynamicalSystem{T,S,O}`: The Linear Dynamical System to be fitted.
- `y::AbstractMatrix{T}`: Observed data, size (obs_dim, tsteps).

# Keyword Arguments
- `max_iter::Int=1000`: Maximum number of EM iterations.
- `tol::Real=1e-12`: Convergence tolerance for log-likelihood change.

# Returns
- `mls::Vector{T}`: Vector of log-likelihood values for each iteration.
"""
function fit!(
    lds::LinearDynamicalSystem{T,S,O}, 
    y::AbstractArray{T,3}; 
    max_iter::Int=1000, tol::Real=1e-12
) where {T<:Real,S<:GaussianStateModel{T},O<:AbstractObservationModel{T}}
    if eltype(y) !== T
        error("Observed data must be of type $(T); Got $(eltype(y)))")
    end
    # Initialize log-likelihood
    prev_ml = -T(Inf)

    # Create a vector to store the log-likelihood values
    mls = Vector{T}()
    param_diff = Vector{T}()

    sizehint!(mls, max_iter)  # Pre-allocate for efficiency

    # Initialize progress bar
    if O <: GaussianObservationModel
        prog = Progress(max_iter; desc="Fitting LDS via EM...", barlen=50, showspeed=true)
    elseif O <: PoissonObservationModel
        prog = Progress(
            max_iter; desc="Fitting Poisson LDS via LaPlaceEM...", barlen=50, showspeed=true
        )
    else
        error("Unknown LDS model type")
    end

    # Run EM
    for i in 1:max_iter
        # E-step
        E_z, E_zz, E_zz_prev, x_smooth, p_smooth, ml = estep(lds, y)

        # M-step
        Δparams = mstep!(lds, E_z, E_zz, E_zz_prev, p_smooth, y)
        # Update the log-likelihood vector and parameter difference
        push!(mls, ml)
        push!(param_diff, Δparams)

        # Update the progress bar
        next!(prog)

        # Check convergence
        if abs(ml - prev_ml) < tol
            finish!(prog)
            return mls, param_diff
        end

        prev_ml = ml
    end

    # Finish the progress bar if max_iter is reached
    finish!(prog)

    return mls, param_diff
end

"""
    PoissonLDS(; A, C, Q, log_d, x0, P0, refractory_period, fit_bool, obs_dim, latent_dim)

Construct a Linear Dynamical System with Gaussian state and Poisson observation models.

# Arguments
- `A::Matrix{T}=Matrix{T}(undef, 0, 0)`: Transition matrix
- `C::Matrix{T}=Matrix{T}(undef, 0, 0)`: Observation matrix
- `Q::Matrix{T}=Matrix{T}(undef, 0, 0)`: Process noise covariance
- `log_d::Vector{T}=Vector{T}(undef, 0)`: Mean firing rate vector (log space)
- `x0::Vector{T}=Vector{T}(undef, 0)`: Initial state
- `P0::Matrix{T}=Matrix{T}(undef, 0, 0)`: Initial state covariance
- `refractory_period::Int=1`: Refractory period
- `fit_bool::Vector{Bool}=fill(true, 7)`: Vector indicating which parameters to fit during optimization
- `obs_dim::Int`: Dimension of the observations (required if C, D, or log_d is not provided.)
- `latent_dim::Int`: Dimension of the latent state (required if A, Q, x0, P0, or C is not provided.)
"""
function PoissonLDS(::Type{T} = Float64;
    A::AbstractMatrix{T}=Matrix{T}(undef, 0, 0),
    C::AbstractMatrix{T}=Matrix{T}(undef, 0, 0),
    Q::AbstractMatrix{T}=Matrix{T}(undef, 0, 0),
    log_d::AbstractVector{T}=Vector{T}(undef, 0),
    x0::AbstractVector{T}=Vector{T}(undef, 0),
    P0::AbstractMatrix{T}=Matrix{T}(undef, 0, 0),
    fit_bool::Vector{Bool}=fill(true, 6),
    obs_dim::Int=0,
    latent_dim::Int=0,
) where {T<:Real}
    if latent_dim == 0 &&
        (isempty(A) || isempty(Q) || isempty(x0) || isempty(P0) || isempty(C))
        throw(
            ArgumentError("Must provide latent_dim if A, Q, x0, P0, or C is not provided.")
        )
    end
    if obs_dim == 0 && (isempty(C) || isempty(log_d))
        ethrow(ArgumentError("Must provide obs_dim if C or log_d is not provided."))
    end

    state_model = GaussianStateModel(; A=A, Q=Q, x0=x0, P0=P0, latent_dim=latent_dim)
    obs_model = PoissonObservationModel(; 
        C=C, log_d=log_d, obs_dim=obs_dim, latent_dim=latent_dim
    )
    return LinearDynamicalSystem(state_model, obs_model, latent_dim, obs_dim, fit_bool)
end

"""
    loglikelihood(x::Matrix{T}, lds::LinearDynamicalSystem{S,O}, y::Matrix{T}) where {T<:Real, S<:GaussianStateModel, O<:PoissonObservationModel}

Calculate the complete-data log-likelihood of a Poisson Linear Dynamical System model for a single trial. 

# Arguments
- `x::AbstractMatrix{T}`: The latent state variables. Dimensions: (latent_dim, tsteps)
- `lds::LinearDynamicalSystem{T,S,O}`: The Linear Dynamical System model.
- `y::AbstractMatrix{T}`: The observed data. Dimensions: (obs_dim, tsteps)
- `w::Vector{T}`: Weights for each observation in the log-likelihood calculation. Not currently used.

# Returns
- `ll::T`: The log-likelihood value.

# Examples
```juliaestep!
lds = PoissonLDS(obs_dim=4, latent_dim=3)
x, y = sample(lds, 100, 1)  # 1 trial, 100 time steps
ll = loglikelihood(x, lds, y)
```
"""
function loglikelihood(
    x::AbstractMatrix{T}, 
    plds::LinearDynamicalSystem{T,S,O}, 
    y::AbstractMatrix{T}, 
    w::Union{Nothing,AbstractVector{T}}=nothing,
) where {T<:Real,S<:GaussianStateModel{T},O<:PoissonObservationModel{T}}
    if w === nothing
        w = ones(T, size(y,2)) 
    elseif eltype(w) !== T
        error("weights must be Vector{$(T)}; Got Vector{$(eltype(w))}")
    end
    # Convert the log firing rate to firing rate
    d = exp.(plds.obs_model.log_d)
    tsteps = size(y, 2)

    # Pre-compute matrix inverses
    inv_p0 = inv(plds.state_model.P0)
    inv_Q = inv(plds.state_model.Q)

    # Calculate p(yₜ|xₜ)
    C = plds.obs_model.C
    n_obs = size(C, 1)
    temp  = Vector{eltype(C)}(undef, n_obs) 

    pygivenx_sum = zero(T)  
    @views for t in 1:tsteps
        temp = C * x[:, t] .+ d
        pygivenx_sum += dot(y[:, t], temp) - sum(exp, temp)
    end

    # Calculate p(x₁)
    dx1 = @view(x[:, 1]) .- plds.state_model.x0
    px1 = -T(0.5) * dot(dx1, inv_p0 * dx1)

    # Calculate p(xₜ|xₜ₋₁)
    pxtgivenxt1_sum = zero(T)
    A = plds.state_model.A
    @views for t in 2:tsteps
        temp = x[:, t] .- (A * x[:, t - 1])
        pxtgivenxt1_sum += -T(0.5) * dot(temp, inv_Q * temp)
    end

    # Return the log-posterior
    return pygivenx_sum + px1 + pxtgivenxt1_sum
end

"""
    loglikelihood(x::Array{T, 3}, lds::LinearDynamicalSystem{T,S,O}, y::Array{T, 3}) where {T<:Real, S<:GaussianStateModel{T}, O<:PoissonObservationModel{T}}

Calculate the complete-data log-likelihood of a Poisson Linear Dynamical System model for multiple trials.

# Arguments
- `x::Array{T, 3}`: The latent state variables. Dimensions: (latent_dim, tsteps, ntrials)
- `lds::LinearDynamicalSystem{T,S,O}`: The Linear Dynamical System model.
- `y::Array{T, 3}`: The observed data. Dimensions: (obs_dim, tsteps, ntrials)

# Returns
- `ll::T`: The log-likelihood value.

# Examples
```julia
lds = PoissonLDS(obs_dim=4, latent_dim=3)
x, y = sample(lds, 100, 10)  # 10 trials, 100 time steps each
ll = loglikelihood(x, lds, y)
```
"""
function loglikelihood(
    x::AbstractArray{T,3}, 
    plds::LinearDynamicalSystem{T,S,O}, 
    y::AbstractArray{T,3}
) where {T<:Real,S<:GaussianStateModel{T},O<:PoissonObservationModel{T}}
    # Calculate the log-likelihood over all trials
    ll = zeros(T, size(y, 3))
    @threads for n in axes(y, 3)
        ll[n] .= loglikelihood(x[:, :, n], plds, y[:, :, n])
    end
    return sum(ll)
end

"""
    Gradient(lds::LinearDynamicalSystem{T,S,O}, y::AbstractMatrix{T}, x::AbstractMatrix{T}) where {T<:Real, S<:GaussianStateModel{T}, O<:PoissonObservationModel{T}}

Calculate the gradient of the log-likelihood of a Poisson Linear Dynamical System model for a single trial.

# Arguments
- `lds::LinearDynamicalSystem{T,S,O}`: The Linear Dynamical System model.
- `y::AbstractMatrix{T}`: The observed data. Dimensions: (obs_dim, tsteps)
- `x::AbstractMatrix{T}`: The latent state variables. Dimensions: (latent_dim, tsteps)
- `w::Vector{T}`: Weights for each observation in the log-likelihood calculation. Not currently used.

# Returns
- `grad::AbstractMatrix{T}`: The gradient of the log-likelihood. Dimensions: (latent_dim, tsteps)

# Note
The gradient is computed with respect to the latent states x. Each row of the returned gradient
corresponds to the gradient for a single time step.
"""
function Gradient(
    lds::LinearDynamicalSystem{T,S,O}, 
    y::AbstractMatrix{T}, 
    x::AbstractMatrix{T}, 
    w::Union{Nothing, AbstractVector{T}}=nothing, 
) where {T<:Real,S<:GaussianStateModel{T},O<:PoissonObservationModel{T}}
    if w==nothing
        w = ones(T, size(y, 2))
    end 
    # Extract model parameters
    A, Q = lds.state_model.A, lds.state_model.Q
    C, log_d = lds.obs_model.C, lds.obs_model.log_d
    x0, P0 = lds.state_model.x0, lds.state_model.P0

    # Convert log_d to d (non-log space)
    d = exp.(log_d)

    # Get number of time steps
    tsteps = size(y, 2)

    # Precompute matrix inverses
    inv_P0 = inv(P0)
    inv_Q = inv(Q)

    # Pre-allocate gradient
    grad = zeros(T, lds.latent_dim, tsteps)

    # Calculate gradient for each time step
    @views for t in 1:tsteps

        # Common term for all time steps
        temp = exp.(C * x[:, t] .+ d)
        common_term = C' * (y[:, t] - temp)

        if t == 1
            # First time step                      
            grad[:, t] .=
                common_term + A' * inv_Q * (x[:, 2] .- A * x[:, t]) - inv_P0 * (x[:, t] .- x0)
        elseif t == tsteps
            # Last time step                    
            grad[:, t] .= common_term - inv_Q * (x[:, t] .- A * x[:, tsteps - 1])
        else
            # Intermediate time steps
            grad[:, t] .=
                common_term + A' * inv_Q * (x[:, t + 1] .- A * x[:, t]) -
            inv_Q * (x[:, t] .- A * x[:, t - 1])
        end
    end

    return grad
end

"""
    Hessian(lds::LinearDynamicalSystem{T,S,O}, y::AbstractMatrix{T}, x::AbstractMatrix{T}) where {T<:Real, S<:GaussianStateModel{T}, O<:PoissonObservationModel{T}}

Calculate the Hessian matrix of the log-likelihood for a Poisson Linear Dynamical System.

This function computes the Hessian matrix, which represents the second-order partial derivatives
of the log-likelihood with respect to the latent states.

# Arguments
- `lds::LinearDynamicalSystem{T,S,O}`: The Linear Dynamical System with Poisson observations.
- `y::AbstractMatrix{T}`: The observed data. Dimensions: (obs_dim, tsteps)
- `x::AbstractMatrix{T}`: The current estimate of latent states. Dimensions: (latent_dim, tsteps)
- `w::Vector{T}`: Weights for each observation in the log-likelihood calculation. Not currently used.

# Returns
- `H::AbstractMatrix{T}`: The full Hessian matrix.
- `H_diag::Vector{AbstractMatrix{T}}`: The main diagonal blocks of the Hessian.
- `H_super::Vector{AbstractMatrix{T}}`: The super-diagonal blocks of the Hessian.
- `H_sub::Vector{AbstractMatrix{T}}`: The sub-diagonal blocks of the Hessian.

"""
function Hessian(
    lds::LinearDynamicalSystem{T,S,O}, 
    y::AbstractMatrix{T}, 
    x::AbstractMatrix{T}, 
    w::Union{Nothing, AbstractVector{T}}=nothing, 
) where {T<:Real,S<:GaussianStateModel{T},O<:PoissonObservationModel{T}}
    if w == nothing
        w=ones(T, size(y, 2))
    end 
    # Extract model components
    A, Q = lds.state_model.A, lds.state_model.Q
    C, log_d = lds.obs_model.C, lds.obs_model.log_d
    x0, P0 = lds.state_model.x0, lds.state_model.P0

    # Convert log_d to d i.e. non-log space
    d = exp.(log_d)

    # Pre-compute a few things
    tsteps = size(y, 2)
    inv_Q = pinv(Q)
    inv_P0 = pinv(P0)

    # Calculate super and sub diagonals
    H_sub_entry = inv_Q * A
    H_super_entry = permutedims(H_sub_entry)

    H_sub = Vector{typeof(H_sub_entry)}(undef, tsteps - 1)
    H_super = Vector{typeof(H_super_entry)}(undef, tsteps - 1)

    for i in 1:(tsteps - 1)
        H_sub[i] = H_sub_entry
        H_super[i] = H_super_entry
    end

    # Pre-compute common terms
    xt_given_xt_1 = -inv_Q
    xt1_given_xt = -A' * inv_Q * A
    x_t = -inv_P0

    # Helper function to calculate the Poisson Hessian term
    function calculate_poisson_hess(C::Matrix{T}, λ::Vector{T}) where {T<:Real}
        return -C' * Diagonal(λ) * C
    end

    # Calculate the main diagonal
    H_diag = Vector{Matrix{T}}(undef, tsteps)

    @views for t in 1:tsteps
        λ = exp.(C * x[:, t] .+ d)
        if t == 1
            H_diag[t] = x_t + xt1_given_xt + calculate_poisson_hess(C, λ)
        elseif t == tsteps
            H_diag[t] = xt_given_xt_1 + calculate_poisson_hess(C, λ)
        else
            H_diag[t] = xt_given_xt_1 + xt1_given_xt + calculate_poisson_hess(C, λ)
        end
    end

    # Construct full Hessian
    H = block_tridgm(H_diag, H_super, H_sub)

    return H, H_diag, H_super, H_sub
end

"""
    Q_state(A::AbstractMatrix{T}, Q::AbstractMatrix{T}, P0::AbstractMatrix{T}, x0::Vector{T}, E_z::Array{T, 3}, E_zz::Array{T, 4}, E_zz_prev::Array{T, 4}) where T<:Real

Calculates the Q-function for the state model over multiple trials.

# Arguments
- `A::AbstractMatrix{T}`: The transition matrix.
- `Q::AbstractMatrix{T}`: The process noise covariance matrix.
- `P0::AbstractMatrix{T}`: The initial state covariance matrix.
- `x0::Vector{T}`: The initial state mean.
- `E_z::Array{T, 3}`: The expected latent states.
- `E_zz::Array{T, 4}`: The expected latent states x the latent states.
- `E_zz_prev::Array{T, 4}`: The expected latent states x the previous latent states.

# Returns
- `Float64`: The Q-function for the state model.
"""
function Q_state(
    A::AbstractMatrix{T},
    Q::AbstractMatrix{T},
    P0::AbstractMatrix{T},
    x0::AbstractVector{T},
    E_z::AbstractArray{T,3},
    E_zz::AbstractArray{T,4},
    E_zz_prev::AbstractArray{T,4},
) where {T<:Real}
    # Calculate the Q-function for the state model
    Q_val = 0.0

    # Calcualte over trials
    @views @threads for k in axes(E_z, 3)
        Q_val += Q_state(
            A, Q, P0, x0, E_z[:, :, k], E_zz[:, :, :, k], E_zz_prev[:, :, :, k]
        )
    end

    return Q_val
end

"""
    Q_observation_model(C::Matrix{<:Real}, D::Matrix{<:Real}, log_d::Vector{<:Real}, E_z::Array{<:Real}, E_zz::Array{<:Real}, y::Array{<:Real})

Calculate the Q-function for the observation model.

# Arguments 
- `C::Matrix{<:Real}`: The observation matrix.
- `log_d::Vector{<:Real}`: The mean firing rate vector in log space.
- `E_z::Array{<:Real}`: The expected latent states.
- `E_zz::Array{<:Real}`: The expected latent states x the latent states.
- `y::Array{<:Real}`: The observed data.

# Returns
- `Float64`: The Q-function for the observation model.
"""
function Q_observation_model(
    C::AbstractMatrix{T},
    log_d::AbstractVector{T},
<<<<<<< HEAD
    E_z::AbstractArray{U,3},
    P_smooth::AbstractArray{U,4},
    y::Array{U,3},
) where {T<:Real,U<:Real}
=======
    E_z::AbstractArray{T,3},
    P_smooth::AbstractArray{T,4},
    y::Array{T,3},
) where {T<:Real}
    # Get dimensions
>>>>>>> c1f19f3b
    obs_dim, state_dim = size(C)

    d = exp.(log_d)
    Q_val = zero(T)
    trials = size(E_z, 3)
    tsteps = size(E_z, 2)

    h = Vector{T}(undef, obs_dim)
    ρ = Vector{T}(undef, obs_dim)
    CC = zeros(T, obs_dim, state_dim^2)

    for i in 1:obs_dim
        CC[i, :] .= vec(C[i, :] * C[i, :]')
    end

    @threads for k in 1:trials
        @views for t in 1:tsteps
            Ez_t = view(E_z, :, t, k)
            P_t  = view(P_smooth, :, :, t, k)
            y_t  = view(y, :, t, k)

            mul!(h, C, Ez_t)          # h = C * E_z[:, t, k]
            h .+= d

            ρ .= T(0.5) .* CC * vec(P_t)
            ŷ = exp.(h .+ ρ)

            Q_val += sum(y_t .* h .- ŷ)
        end
    end

    return Q_val
end


"""
    Q_function(A::AbstractMatrix{T}, Q::AbstractMatrix{T}, C::AbstractMatrix{T}, log_d::AbstractVector{T}, x0::AbstractVector{T}, P0::AbstractMatrix{T}, E_z::AbstractMatrix{T}, E_zz::Array{T, 3}, E_zz_prev::Array{T, 3}, P_smooth::Array{T, 3}, y::AbstractMatrix{T})

Calculate the Q-function for the Linear Dynamical System.

# Arguments
- `A::AbstractMatrix{T}`: The transition matrix.
- `Q::AbstractMatrix{T}`: The process noise covariance matrix.
- `C::AbstractMatrix{T}`: The observation matrix.
- `log_d::AbstractVector{T}`: The mean firing rate vector in log space.
- `x0::AbstractVector{T}`: The initial state mean.
- `P0::AbstractMatrix{T}`: The initial state covariance matrix.
- `E_z::AbstractMatrix{T}`: The expected latent states.
- `E_zz::Array{T, 3}`: The expected latent states x the latent states.
- `E_zz_prev::Array{T, 3}`: The expected latent states x the previous latent states.
- `P_smooth::Array{T, 3}`: The smoothed state covariances.
- `y::AbstractMatrix{T}`: The observed data.

# Returns
- `Float64`: The Q-function for the Linear Dynamical System.
"""
function Q_function(
    A::AbstractMatrix{T},
    Q::AbstractMatrix{T},
    C::AbstractMatrix{T},
    log_d::AbstractVector{T},
    x0::AbstractVector{T},
    P0::AbstractMatrix{T},
    E_z::AbstractArray{T,3},
    E_zz::AbstractArray{T,4},
    E_zz_prev::AbstractArray{T,4},
    P_smooth::AbstractArray{T,4},
    y::AbstractArray{T,3},
) where {T<:Real}
    # Calculate the Q-function for the state model
    Q_state = StateSpaceDynamics.Q_state(A, Q, P0, x0, E_z, E_zz, E_zz_prev)
    # Calculate the Q-function for the observation model
    Q_obs = Q_observation_model(C, log_d, E_z, P_smooth, y)
    return Q_state + Q_obs
end

"""
    calculate_elbo(plds::LinearDynamicalSystem{T,S,O}, E_z::Array{T, 3}, E_zz::Array{T, 4}, 
                   E_zz_prev::Array{T, 4}, P_smooth::Array{T, 4}, y::Array{T, 3}) where 
                   {T<:Real, S<:GaussianStateModel{T}, O<:PoissonObservationModel{T}}

Calculate the Evidence Lower Bound (ELBO) for a Poisson Linear Dynamical System (PLDS).

# Arguments
- `plds::LinearDynamicalSystem{T,S,O}`: The PLDS model.
- `E_z::Array{T, 3}`: Expected values of latent states. Dimensions: (state_dim, tsteps, ntrials).
- `E_zz::Array{T, 4}`: Expected values of latent state outer products. Dimensions: (state_dim, state_dim, tsteps, ntrials).
- `E_zz_prev::Array{T, 4}`: Expected values of latent state outer products with previous time step. Dimensions: (state dimension, state dimension, tsteps-1, ntrials).
- `P_smooth::Array{T, 4}`: Smoothed covariance matrices. Dimensions: (state dimension, state dimension, tsteps, ntrials).
- `y::Array{T, 3}`: Observed data. Dimensions: (obs_dim, tsteps, ntrials).

# Returns
- `elbo::Float64`: The calculated Evidence Lower Bound.

# Description
This function computes the ELBO for a PLDS model, which consists of two main components:
1. The expected complete log-likelihood (ECLL), calculated using the Q_function.
2. The entropy of the variational distribution, calculated using gaussian entropy.

The ELBO is then computed as: ELBO = ECLL - Entropy.

# Note
Ensure that the dimensions of input arrays match the expected dimensions as described in the arguments section.
"""
function calculate_elbo(
    plds::LinearDynamicalSystem{T,S,O},
    E_z::AbstractArray{T,3},
    E_zz::AbstractArray{T,4},
    E_zz_prev::AbstractArray{T,4},
    P_smooth::AbstractArray{T,4},
    y::AbstractArray{T,3},
    total_entropy::T,
) where {T<:Real,S<:GaussianStateModel{T},O<:PoissonObservationModel{T}}
    # Set up parameters
    A, Q, x0, p0 = plds.state_model.A,
    plds.state_model.Q, plds.state_model.x0,
    plds.state_model.P0
    C, log_d = plds.obs_model.C, plds.obs_model.log_d

    # Calculate the expected complete log-likelihood
    ecll = Q_function(A, Q, C, log_d, x0, p0, E_z, E_zz, E_zz_prev, P_smooth, y)

    # Return the ELBO
    return ecll - total_entropy
end

"""
    gradient_observation_model!(grad::AbstractVector{T}, C::AbstractMatrix{T}, log_d::AbstractVector{T}, E_z::AbstractArray{T}, P_smooth::AbstractArray{T}, y::Array{T}) where T<:Real

Compute the gradient of the Q-function with respect to the observation model parameters (C and log_d) for a Poisson Linear Dynamical System.

# Arguments
- `grad::AbstractVector{T}`: Pre-allocated vector to store the computed gradient.
- `C::AbstractMatrix{T}`: The observation matrix. Dimensions: (obs_dim, latent_dim)
- `log_d::AbstractVector{T}`: The log of the baseline firing rates. Dimensions: (obs_dim,)
- `E_z::AbstractArray{T}`: The expected latent states. Dimensions: (latent_dim, tsteps, ntrials)
- `P_smooth::AbstractArray{T}`: The smoothed state covariances. Dimensions: (latent_dim, latent_dim, tsteps, ntrials)
- `y::Array{T}`: The observed data. Dimensions: (obs_dim, tsteps, N-trials)

# Note
This function modifies `grad` in-place. The gradient is computed for the negative Q-function,
as we're minimizing -Q in optimization routines.
"""
function gradient_observation_model!(
    grad::AbstractVector{T},
    C::AbstractMatrix{T},
    log_d::AbstractVector{T},
    E_z::AbstractArray{T},
    P_smooth::AbstractArray{T},
    y::Array{T},
) where {T<:Real}
    d = exp.(log_d)
    obs_dim, latent_dim = size(C)
    latent_dim, tsteps, trials = size(E_z)
    
    # Pre-allocate shared temporary arrays
    h = zeros(T, obs_dim)
    ρ = zeros(T, obs_dim)
    λ = zeros(T, obs_dim)
    CP_row = zeros(T, latent_dim)  # Single row buffer for CP computations
    
    fill!(grad, zero(T))
    
    @threads for k in 1:trials
        # Local temporary arrays for each thread
        local_grad = zeros(T, length(grad))
        
        @views for t in 1:tsteps
            
            # Compute h = C * z_t + d in-place
            mul!(h, C, E_z[:, t, k])
            @. h .+= d
            
            P_t = P_smooth[:, :, t, k] 
            # Compute ρ more efficiently using local storage
            for i in 1:obs_dim
                # Compute one row of CP at a time
                mul!(CP_row, P_t', C[i, :])
                ρ[i] = T(0.5) * dot(C[i, :], CP_row)
            end
            
            # Compute λ in-place
            @. λ = exp(h + ρ)
            
            # Gradient computation with fewer allocations
            @views for j in 1:latent_dim 
                for i in 1:obs_dim
                    idx = (j - 1) * obs_dim + i
                    CP_term = dot(C[i, :], P_t[:, j])
                    y_t = y[:, t, k] 
                    z_t = E_z[:, t, k]    
                    local_grad[idx] += y_t[i]*z_t[j] - λ[i]*(z_t[j] + CP_term)
                end
            end
            
            # Update log_d gradient
            @views local_grad[(end - obs_dim + 1):end] .+= (y[:, t, k] .- λ) .* d
        end
        
        # Thread-safe update of global gradient
        grad .+= local_grad
    end
    
    return grad .*= -1
end

"""
    update_observation_model!(plds::LinearDynamicalSystem{T,S,O}, E_z::Array{T, 3}, P_smooth::Array{T, 4}, y::Array{T, 3}) where {T<:Real, S<:GaussianStateModel{T}, O<:PoissonObservationModel{T}}

Update the observation model parameters of a Poisson Linear Dynamical System using gradient-based optimization.

# Arguments
- `plds::LinearDynamicalSystem{T,S,O}`: The Poisson Linear Dynamical System model.
- `E_z::Array{T, 3}`: The expected latent states. Dimensions: (latent_dim, tsteps, ntrials)
- `P_smooth::Array{T, 4}`: The smoothed state covariances. Dimensions: (latent_dim, tsteps, ntrials, latent_dim)
- `y::Array{T, 3}`: The observed data. Dimensions: (obs_dim, tsteps, ntrials)

# Note
This function modifies `plds` in-place by updating the observation model parameters (C and log_d).
The optimization is performed only if `plds.fit_bool[5]` is true.
"""
function update_observation_model!(
    plds::LinearDynamicalSystem{T,S,O},
    E_z::AbstractArray{T,3}, 
    P_smooth::AbstractArray{T,4}, 
    y::AbstractArray{T,3}
) where {T<:Real,S<:GaussianStateModel{T},O<:PoissonObservationModel{T}}
    if plds.fit_bool[5]

        params = vcat(vec(plds.obs_model.C), plds.obs_model.log_d)

        function f(params::Vector{T})
            C_size = plds.obs_dim * plds.latent_dim
            log_d = params[(end - plds.obs_dim + 1):end]
            C = reshape(params[1:C_size], plds.obs_dim, plds.latent_dim)
            return -Q_observation_model(C, log_d, E_z, P_smooth, y)
        end

        function g!(grad::Vector{T}, params::Vector{T})
            C_size = plds.obs_dim * plds.latent_dim
            log_d = params[(end - plds.obs_dim + 1):end]
            C = reshape(params[1:C_size], plds.obs_dim, plds.latent_dim)
            return gradient_observation_model!(grad, C, log_d, E_z, P_smooth, y)
        end

        opts = Optim.Options(
            x_reltol=1e-12,
            x_abstol=1e-12,
            g_abstol=1e-12,
            f_reltol=1e-12,
            f_abstol=1e-12,
        )

        # use CG result as inital guess for LBFGS
        result = optimize(f, g!, params, LBFGS(;linesearch=LineSearches.HagerZhang()), opts)

        # Update the parameters
        C_size = plds.obs_dim * plds.latent_dim
        plds.obs_model.C = reshape(
            result.minimizer[1:C_size], plds.obs_dim, plds.latent_dim
        )
        plds.obs_model.log_d = result.minimizer[(end - plds.obs_dim + 1):end]
    end
end

"""
    mstep!(plds::LinearDynamicalSystem{T,S,O}, E_z::AbstractArray{T,3}, E_zz::AbstractArray{T,4}, E_zz_Prev{T,4}, p_smooth{T,4}, y::AbstractArray{T,3}) where {T<:Real, S<:GaussianStateModel{T}, O<:PoissonObservationModel{T}}

Perform the M-step of the EM algorithm for a Poisson Linear Dynamical System with multi-trial data.

# Arguments
- `plds::LinearDynamicalSystem{T,S,O}`: The Poisson Linear Dynamical System struct.
- `E_z::AbstractArray{T,3}`: Expected latent states, size (state_dim, state_dim, tsteps, ntrials)
- `E_zz::AbstractArray{T,4}`: Expected z_t * z_t', size (state_dim, state_dim, tsteps, ntrials)
- `E_zz_prev::AbstractArray{T,4}`: Expected z_t * z_{t-1}', size (state_dim, state_dim, tsteps, ntrials)
- `p_smooth::AbstractArray{T,4}`: Smoothed state covariances, size (state_dim, state_dim, tsteps, ntrials)
- `y::AbstractArray{T,3}`: Observed data, size (obs_dim, tsteps, ntrials)

# Note
- This function modifies `plds` in-place by updating all model parameters.
"""
function mstep!(
    plds::LinearDynamicalSystem{T,S,O},
    E_z::AbstractArray{T,3},
    E_zz::AbstractArray{T,4},
    E_zz_prev::AbstractArray{T,4},
    p_smooth::AbstractArray{T,4},
    y::AbstractArray{T,3},
) where {T<:Real,S<:GaussianStateModel{T},O<:PoissonObservationModel{T}}
    # Get old params
    old_params = vec(stateparams(plds))
    old_params = vcat(old_params, vec(obsparams(plds)))
    # Update parameters
    update_initial_state_mean!(plds, E_z)
    update_initial_state_covariance!(plds, E_z, E_zz)
    update_A!(plds, E_zz, E_zz_prev)
    update_Q!(plds, E_zz, E_zz_prev)
    update_observation_model!(plds, E_z, p_smooth, y)
    # Get new params
    new_params = vec(stateparams(plds))
    new_params = vcat(new_params, vec(obsparams(plds)))

    norm_params = norm(new_params - old_params)
    return norm_params
end<|MERGE_RESOLUTION|>--- conflicted
+++ resolved
@@ -373,17 +373,6 @@
 - `ll::T`: The complete-data log-likelihood of the LDS.
 """
 function loglikelihood(
-<<<<<<< HEAD
-    x::AbstractMatrix{T}, 
-    lds::LinearDynamicalSystem{U,S,O}, 
-    y::AbstractMatrix{U},
-    w::Vector{Float64}=ones(size(y, 2))
-) where {T<:Real,U<:Real,S<:GaussianStateModel{<:Real},O<:GaussianObservationModel{<:Real}}
-    tsteps = size(y, 2)
-    A, Q, x0, P0 = lds.state_model.A,
-    lds.state_model.Q, lds.state_model.x0,
-    lds.state_model.P0
-=======
     x::AbstractMatrix{T}, lds::LinearDynamicalSystem{T,S,O}, y::AbstractMatrix{T},
     w::Union{Nothing,AbstractVector{T}} = nothing
 ) where {T<:Real,S<:GaussianStateModel{T},O<:GaussianObservationModel{T}}
@@ -395,7 +384,6 @@
 
     T_steps = size(y, 2)
     A, Q, x0, P0 = lds.state_model.A, lds.state_model.Q, lds.state_model.x0, lds.state_model.P0
->>>>>>> c1f19f3b
     C, R = lds.obs_model.C, lds.obs_model.R 
 
     # Pre-compute Cholesky factors
@@ -603,17 +591,13 @@
     y::AbstractMatrix{T}, 
     w::Union{Nothing,AbstractVector{T}} = nothing
 ) where {T<:Real,S<:GaussianStateModel{T},O<:AbstractObservationModel{T}}
-<<<<<<< HEAD
-    tsteps, D = size(y, 2), lds.latent_dim
-=======
     if w === nothing
         w = ones(T, size(y,2)) 
     elseif eltype(w) !== T
         error("weights must be Vector{$(T)}; Got Vector{$(eltype(w))}")
     end
 
-    T_steps, D = size(y, 2), lds.latent_dim
->>>>>>> c1f19f3b
+    tsteps, D = size(y, 2), lds.latent_dim
 
     # set initial "solution" and preallocate x_reshape
     X₀ = zeros(T, D * tsteps)
@@ -1053,17 +1037,12 @@
     total_entropy::T,
     weights::Union{Nothing, AbstractVector{T}} = nothing, 
 ) where {T<:Real,S<:GaussianStateModel{T},O<:GaussianObservationModel{T}}
-<<<<<<< HEAD
+    if w === nothing
+        w = ones(T, size(y,2)) 
+    end
+
     ntrials = size(y, 3)
     Q_vals = zeros(T, ntrials)
-=======
-    if w === nothing
-        w = ones(T, size(y,2)) 
-    end
-
-    n_trials = size(y, 3)
-    Q_vals = zeros(T, n_trials)
->>>>>>> c1f19f3b
 
     # Thread over trials
     @threads for trial in 1:ntrials
@@ -1813,18 +1792,10 @@
 function Q_observation_model(
     C::AbstractMatrix{T},
     log_d::AbstractVector{T},
-<<<<<<< HEAD
     E_z::AbstractArray{U,3},
     P_smooth::AbstractArray{U,4},
     y::Array{U,3},
 ) where {T<:Real,U<:Real}
-=======
-    E_z::AbstractArray{T,3},
-    P_smooth::AbstractArray{T,4},
-    y::Array{T,3},
-) where {T<:Real}
-    # Get dimensions
->>>>>>> c1f19f3b
     obs_dim, state_dim = size(C)
 
     d = exp.(log_d)
